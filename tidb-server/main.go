--- conflicted
+++ resolved
@@ -45,34 +45,6 @@
 )
 
 var (
-<<<<<<< HEAD
-	version         = flag.Bool("V", false, "print version information and exit")
-	store           = flag.String("store", "goleveldb", "registered store name, [memory, goleveldb, boltdb, tikv, mocktikv]")
-	storePath       = flag.String("path", "/tmp/tidb", "tidb storage path")
-	logLevel        = flag.String("L", "info", "log level: info, debug, warn, error, fatal")
-	host            = flag.String("host", "0.0.0.0", "tidb server host")
-	port            = flag.String("P", "4000", "tidb server port")
-	statusPort      = flag.String("status", "10080", "tidb server status port")
-	ddlLease        = flag.String("lease", "10s", "schema lease duration, very dangerous to change only if you know what you do")
-	statsLease      = flag.String("statsLease", "3s", "stats lease duration, which inflences the time of analyze and stats load.")
-	socket          = flag.String("socket", "", "The socket file to use for connection.")
-	enablePS        = flag.Bool("perfschema", false, "If enable performance schema.")
-	enablePrivilege = flag.Bool("privilege", true, "If enable privilege check feature. This flag will be removed in the future.")
-	reportStatus    = flag.Bool("report-status", true, "If enable status report HTTP service.")
-	logFile         = flag.String("log-file", "", "log file path")
-	joinCon         = flag.Int("join-concurrency", 5, "the number of goroutines that participate joining.")
-	crossJoin       = flag.Bool("cross-join", true, "whether support cartesian product or not.")
-	metricsAddr     = flag.String("metrics-addr", "", "prometheus pushgateway address, leaves it empty will disable prometheus push.")
-	metricsInterval = flag.Int("metrics-interval", 15, "prometheus client push interval in second, set \"0\" to disable prometheus push.")
-	binlogSocket    = flag.String("binlog-socket", "", "socket file to write binlog")
-	runDDL          = flag.Bool("run-ddl", true, "run ddl worker on this tidb-server")
-	retryLimit      = flag.Int("retry-limit", 10, "the maximum number of retries when commit a transaction")
-	skipGrantTable  = flag.Bool("skip-grant-table", false, "This option causes the server to start without using the privilege system at all.")
-	slowThreshold   = flag.Int("slow-threshold", 300, "Queries with execution time greater than this value will be logged. (Milliseconds)")
-	queryLogMaxlen  = flag.Int("query-log-max-len", 2048, "Maximum query length recorded in log")
-	proxyProtocol   = flag.String("proxy-protocol", "", "proxy protocol allowed IP or *, empty mean do not use proxy protocol")
-
-=======
 	version             = flag.Bool("V", false, "print version information and exit")
 	store               = flag.String("store", "goleveldb", "registered store name, [memory, goleveldb, boltdb, tikv, mocktikv]")
 	storePath           = flag.String("path", "/tmp/tidb", "tidb storage path")
@@ -98,7 +70,7 @@
 	slowThreshold       = flag.Int("slow-threshold", 300, "Queries with execution time greater than this value will be logged. (Milliseconds)")
 	queryLogMaxlen      = flag.Int("query-log-max-len", 2048, "Maximum query length recorded in log")
 	tcpKeepAlive        = flag.Bool("tcp-keep-alive", false, "set keep alive option for tcp connection.")
->>>>>>> 722c450e
+  proxyProtocol       = flag.String("proxy-protocol", "", "proxy protocol allowed IP or *, empty mean do not use proxy protocol")
 	timeJumpBackCounter = prometheus.NewCounter(
 		prometheus.CounterOpts{
 			Namespace: "tidb",
@@ -142,11 +114,8 @@
 	cfg.StorePath = *storePath
 	cfg.SlowThreshold = *slowThreshold
 	cfg.QueryLogMaxlen = *queryLogMaxlen
-<<<<<<< HEAD
-	cfg.ProxyProtocol = *proxyProtocol
-=======
+  cfg.ProxyProtocol = *proxyProtocol
 	cfg.TCPKeepAlive = *tcpKeepAlive
->>>>>>> 722c450e
 
 	// set log options
 	if len(*logFile) > 0 {
