// Copyright 2013 The ql Authors. All rights reserved.
// Use of this source code is governed by a BSD-style
// license that can be found in the LICENSES/QL-LICENSE file.

// Copyright 2015 PingCAP, Inc.
//
// Licensed under the Apache License, Version 2.0 (the "License");
// you may not use this file except in compliance with the License.
// You may obtain a copy of the License at
//
//     http://www.apache.org/licenses/LICENSE-2.0
//
// Unless required by applicable law or agreed to in writing, software
// distributed under the License is distributed on an "AS IS" BASIS,
// See the License for the specific language governing permissions and
// limitations under the License.

package ddl

import (
	"fmt"
	"strings"
	"sync"
	"time"

	"github.com/juju/errors"
	"github.com/ngaut/log"
	"github.com/pingcap/tidb/column"
	"github.com/pingcap/tidb/context"
	"github.com/pingcap/tidb/infoschema"
	"github.com/pingcap/tidb/kv"
	"github.com/pingcap/tidb/meta"
	"github.com/pingcap/tidb/model"
	"github.com/pingcap/tidb/mysql"
	"github.com/pingcap/tidb/parser/coldef"
	"github.com/pingcap/tidb/privilege"
	"github.com/pingcap/tidb/table"
<<<<<<< HEAD
=======
	"github.com/pingcap/tidb/table/tables"
	"github.com/pingcap/tidb/terror"
	"github.com/pingcap/tidb/util"
>>>>>>> a0ea7a18
	"github.com/pingcap/tidb/util/charset"
	"github.com/twinj/uuid"
)

// Pre-defined errors.
var (
	// ErrExists returns for creating an exist schema or table.
	ErrExists = errors.Errorf("DDL:exists")
	// ErrNotExists returns for dropping a not exist schema or table.
	ErrNotExists = errors.Errorf("DDL:not exists")
)

// DDL is responsible for updating schema in data store and maintaining in-memory InfoSchema cache.
type DDL interface {
	CreateSchema(ctx context.Context, name model.CIStr) error
	DropSchema(ctx context.Context, schema model.CIStr) error
	CreateTable(ctx context.Context, ident table.Ident, cols []*coldef.ColumnDef, constrs []*coldef.TableConstraint) error
	DropTable(ctx context.Context, tableIdent table.Ident) (err error)
	CreateIndex(ctx context.Context, tableIdent table.Ident, unique bool, indexName model.CIStr, columnNames []*coldef.IndexColName) error
	DropIndex(ctx context.Context, tableIdent table.Ident, indexName model.CIStr) error
	GetInformationSchema() infoschema.InfoSchema
	AlterTable(ctx context.Context, tableIdent table.Ident, spec []*AlterSpecification) error
	// SetLease will reset the lease time for online DDL change, it is a very dangerous function and you must guarantee that
	// all servers have the same lease time.
	SetLease(lease time.Duration)
	// Stat returns the DDL statistics.
	Stat() (map[string]interface{}, error)
}

type ddl struct {
	m sync.Mutex

	infoHandle  *infoschema.Handle
	onDDLChange OnDDLChange
	store       kv.Storage
	// schema lease seconds.
	lease     time.Duration
	uuid      string
	jobCh     chan struct{}
	jobDoneCh chan struct{}
	// reorgDoneCh is for reorganization, if the reorganization job is done,
	// we will use this channel to notify outer.
	// TODO: now we use goroutine to simulate reorganization jobs, later we may
	// use a persistent job list.
	reorgDoneCh chan error

	// reorgHandle is used for adding data reorganization, after every batch,
	// we will update for later job update.
	reorgHandle int64

	quitCh chan struct{}
	wait   sync.WaitGroup
}

// OnDDLChange is used as hook function when schema changed.
type OnDDLChange func(err error) error

func fakeOnDDLChange(err error) error {
	return err
}

// NewDDL creates a new DDL.
func NewDDL(store kv.Storage, infoHandle *infoschema.Handle, hook OnDDLChange, lease time.Duration) DDL {
	return newDDL(store, infoHandle, hook, lease)
}

func newDDL(store kv.Storage, infoHandle *infoschema.Handle, hook OnDDLChange, lease time.Duration) *ddl {
	if hook == nil {
		hook = fakeOnDDLChange
	}

	d := &ddl{
		infoHandle:  infoHandle,
		onDDLChange: hook,
		store:       store,
		lease:       lease,
		uuid:        uuid.NewV4().String(),
		jobCh:       make(chan struct{}, 1),
		jobDoneCh:   make(chan struct{}, 1),
	}

	d.start()

	return d
}

func (d *ddl) start() {
	d.quitCh = make(chan struct{})
	d.wait.Add(1)
	go d.onWorker()
	// for every start, we will send a fake job to let worker
	// check owner first and try to find whether a job exists and run.
	asyncNotify(d.jobCh)
}

func (d *ddl) close() {
	if d.isClosed() {
		return
	}

	close(d.quitCh)

	d.wait.Wait()
}

func (d *ddl) isClosed() bool {
	select {
	case <-d.quitCh:
		return true
	default:
		return false
	}
}

func (d *ddl) SetLease(lease time.Duration) {
	d.m.Lock()
	defer d.m.Unlock()

	if lease == d.lease {
		return
	}

	log.Warnf("change schema lease %s -> %s", d.lease, lease)
	d.lease = lease

	// close the running worker and start again
	d.close()
	d.start()
}

func (d *ddl) GetInformationSchema() infoschema.InfoSchema {
	return d.infoHandle.Get()
}

func (d *ddl) genGlobalID() (int64, error) {
	var globalID int64
	err := kv.RunInNewTxn(d.store, true, func(txn kv.Transaction) error {
		var err error
		globalID, err = meta.NewMeta(txn).GenGlobalID()
		return errors.Trace(err)
	})

	return globalID, errors.Trace(err)
}

func (d *ddl) CreateSchema(ctx context.Context, schema model.CIStr) (err error) {
	is := d.GetInformationSchema()
	_, ok := is.SchemaByName(schema)
	if ok {
		return errors.Trace(ErrExists)
	}

	schemaID, err := d.genGlobalID()
	if err != nil {
		return errors.Trace(err)
	}

	job := &model.Job{
		SchemaID: schemaID,
		Type:     model.ActionCreateSchema,
		Args:     []interface{}{schema},
	}

	err = d.startJob(ctx, job)
	err = d.onDDLChange(err)
	return errors.Trace(err)
}

func (d *ddl) DropSchema(ctx context.Context, schema model.CIStr) (err error) {
	is := d.GetInformationSchema()
	old, ok := is.SchemaByName(schema)
	if !ok {
		return errors.Trace(ErrNotExists)
	}

	job := &model.Job{
		SchemaID: old.ID,
		Type:     model.ActionDropSchema,
	}

	err = d.startJob(ctx, job)
	err = d.onDDLChange(err)
	return errors.Trace(err)
}

func getDefaultCharsetAndCollate() (string, string) {
	// TODO: TableDefaultCharset-->DatabaseDefaultCharset-->SystemDefaultCharset.
	// TODO: change TableOption parser to parse collate.
	// This is a tmp solution.
	return "utf8", "utf8_unicode_ci"
}

func setColumnFlagWithConstraint(colMap map[string]*column.Col, v *coldef.TableConstraint) {
	switch v.Tp {
	case coldef.ConstrPrimaryKey:
		for _, key := range v.Keys {
			c, ok := colMap[strings.ToLower(key.ColumnName)]
			if !ok {
				// TODO: table constraint on unknown column.
				continue
			}
			c.Flag |= mysql.PriKeyFlag
			// Primary key can not be NULL.
			c.Flag |= mysql.NotNullFlag
		}
	case coldef.ConstrUniq, coldef.ConstrUniqIndex, coldef.ConstrUniqKey:
		for i, key := range v.Keys {
			c, ok := colMap[strings.ToLower(key.ColumnName)]
			if !ok {
				// TODO: table constraint on unknown column.
				continue
			}
			if i == 0 {
				// Only the first column can be set
				// if unique index has multi columns,
				// the flag should be MultipleKeyFlag.
				// See: https://dev.mysql.com/doc/refman/5.7/en/show-columns.html
				if len(v.Keys) > 1 {
					c.Flag |= mysql.MultipleKeyFlag
				} else {
					c.Flag |= mysql.UniqueKeyFlag
				}
			}
		}
	case coldef.ConstrKey, coldef.ConstrIndex:
		for i, key := range v.Keys {
			c, ok := colMap[strings.ToLower(key.ColumnName)]
			if !ok {
				// TODO: table constraint on unknown column.
				continue
			}
			if i == 0 {
				// Only the first column can be set.
				c.Flag |= mysql.MultipleKeyFlag
			}
		}
	}
}

func (d *ddl) buildColumnsAndConstraints(colDefs []*coldef.ColumnDef, constraints []*coldef.TableConstraint) ([]*column.Col, []*coldef.TableConstraint, error) {
	var cols []*column.Col
	colMap := map[string]*column.Col{}
	for i, colDef := range colDefs {
		col, cts, err := d.buildColumnAndConstraint(i, colDef)
		if err != nil {
			return nil, nil, errors.Trace(err)
		}
		col.State = model.StatePublic
		constraints = append(constraints, cts...)
		cols = append(cols, col)
		colMap[strings.ToLower(colDef.Name)] = col
	}
	// traverse table Constraints and set col.flag
	for _, v := range constraints {
		setColumnFlagWithConstraint(colMap, v)
	}
	return cols, constraints, nil
}

func (d *ddl) buildColumnAndConstraint(offset int, colDef *coldef.ColumnDef) (*column.Col, []*coldef.TableConstraint, error) {
	// Set charset.
	if len(colDef.Tp.Charset) == 0 {
		switch colDef.Tp.Tp {
		case mysql.TypeString, mysql.TypeVarchar, mysql.TypeVarString, mysql.TypeBlob, mysql.TypeTinyBlob, mysql.TypeMediumBlob, mysql.TypeLongBlob:
			colDef.Tp.Charset, colDef.Tp.Collate = getDefaultCharsetAndCollate()
		default:
			colDef.Tp.Charset = charset.CharsetBin
			colDef.Tp.Collate = charset.CharsetBin
		}
	}

	col, cts, err := coldef.ColumnDefToCol(offset, colDef)
	if err != nil {
		return nil, nil, errors.Trace(err)
	}

	col.ID, err = d.genGlobalID()
	if err != nil {
		return nil, nil, errors.Trace(err)
	}

	return col, cts, nil
}

func checkDuplicateColumn(colDefs []*coldef.ColumnDef) error {
	colNames := map[string]bool{}
	for _, colDef := range colDefs {
		nameLower := strings.ToLower(colDef.Name)
		if colNames[nameLower] {
			return errors.Errorf("CREATE TABLE: duplicate column %s", colDef.Name)
		}
		colNames[nameLower] = true
	}
	return nil
}

func checkConstraintNames(constraints []*coldef.TableConstraint) error {
	constrNames := map[string]bool{}

	// Check not empty constraint name whether is duplicated.
	for _, constr := range constraints {
		if constr.ConstrName != "" {
			nameLower := strings.ToLower(constr.ConstrName)
			if constrNames[nameLower] {
				return errors.Errorf("CREATE TABLE: duplicate key %s", constr.ConstrName)
			}
			constrNames[nameLower] = true
		}
	}

	// Set empty constraint names.
	for _, constr := range constraints {
		if constr.ConstrName == "" && len(constr.Keys) > 0 {
			colName := constr.Keys[0].ColumnName
			constrName := colName
			i := 2
			for constrNames[strings.ToLower(constrName)] {
				// We loop forever until we find constrName that haven't been used.
				constrName = fmt.Sprintf("%s_%d", colName, i)
				i++
			}
			constr.ConstrName = constrName
			constrNames[constrName] = true
		}
	}
	return nil
}

func (d *ddl) buildTableInfo(tableName model.CIStr, cols []*column.Col, constraints []*coldef.TableConstraint) (tbInfo *model.TableInfo, err error) {
	tbInfo = &model.TableInfo{
		Name: tableName,
	}
	tbInfo.ID, err = d.genGlobalID()
	if err != nil {
		return nil, errors.Trace(err)
	}
	for _, v := range cols {
		tbInfo.Columns = append(tbInfo.Columns, &v.ColumnInfo)
	}
	for _, constr := range constraints {
		// 1. check if the column is exists
		// 2. add index
		indexColumns := make([]*model.IndexColumn, 0, len(constr.Keys))
		for _, key := range constr.Keys {
			col := column.FindCol(cols, key.ColumnName)
			if col == nil {
				return nil, errors.Errorf("No such column: %v", key)
			}
			indexColumns = append(indexColumns, &model.IndexColumn{
				Name:   model.NewCIStr(key.ColumnName),
				Offset: col.Offset,
				Length: key.Length,
			})
		}
		idxInfo := &model.IndexInfo{
			Name:    model.NewCIStr(constr.ConstrName),
			Columns: indexColumns,
			State:   model.StatePublic,
		}
		switch constr.Tp {
		case coldef.ConstrPrimaryKey:
			idxInfo.Unique = true
			idxInfo.Primary = true
			idxInfo.Name = model.NewCIStr(column.PrimaryKeyName)
		case coldef.ConstrUniq, coldef.ConstrUniqKey, coldef.ConstrUniqIndex:
			idxInfo.Unique = true
		}
		tbInfo.Indices = append(tbInfo.Indices, idxInfo)
	}
	return
}

func (d *ddl) CreateTable(ctx context.Context, ident table.Ident, colDefs []*coldef.ColumnDef, constraints []*coldef.TableConstraint) (err error) {
	is := d.GetInformationSchema()
	schema, ok := is.SchemaByName(ident.Schema)
	if !ok {
		return terror.DatabaseNotExists.Gen("database %s not exists", ident.Schema)
	}
	if is.TableExists(ident.Schema, ident.Name) {
		return errors.Trace(ErrExists)
	}
	if err = checkDuplicateColumn(colDefs); err != nil {
		return errors.Trace(err)
	}

	cols, newConstraints, err := d.buildColumnsAndConstraints(colDefs, constraints)
	if err != nil {
		return errors.Trace(err)
	}

	err = checkConstraintNames(newConstraints)
	if err != nil {
		return errors.Trace(err)
	}

	tbInfo, err := d.buildTableInfo(ident.Name, cols, newConstraints)
	if err != nil {
		return errors.Trace(err)
	}

	job := &model.Job{
		SchemaID: schema.ID,
		TableID:  tbInfo.ID,
		Type:     model.ActionCreateTable,
		Args:     []interface{}{tbInfo},
	}

	err = d.startJob(ctx, job)
	err = d.onDDLChange(err)
	return errors.Trace(err)
}

func (d *ddl) AlterTable(ctx context.Context, ident table.Ident, specs []*AlterSpecification) (err error) {
<<<<<<< HEAD
	// now we only allow one schema changes at the same time.
	if len(specs) != 1 {
		return errors.New("can't run multi schema changes in one DDL")
=======
	// Get database and table.
	is := d.GetInformationSchema()

	schema, ok := is.SchemaByName(ident.Schema)
	if !ok {
		return terror.DatabaseNotExists.Gen("database %s not exists", ident.Schema)
>>>>>>> a0ea7a18
	}

	for _, spec := range specs {
		switch spec.Action {
		case AlterAddColumn:
			err = d.AddColumn(ctx, ident, spec)
		case AlterDropColumn:
			err = d.DropColumn(ctx, ident, model.NewCIStr(spec.Name))
		case AlterDropIndex:
			err = d.DropIndex(ctx, ident, model.NewCIStr(spec.Name))
		case AlterAddConstr:
			constr := spec.Constraint
			switch spec.Constraint.Tp {
			case coldef.ConstrKey, coldef.ConstrIndex:
				err = d.CreateIndex(ctx, ident, false, model.NewCIStr(constr.ConstrName), spec.Constraint.Keys)
			case coldef.ConstrUniq, coldef.ConstrUniqIndex, coldef.ConstrUniqKey:
				err = d.CreateIndex(ctx, ident, true, model.NewCIStr(constr.ConstrName), spec.Constraint.Keys)
			default:
				// nothing to do now.
			}
		default:
			// nothing to do now.
		}

		if err != nil {
			return errors.Trace(err)
		}
	}

	return nil
}

func checkColumnConstraint(constraints []*coldef.ConstraintOpt) error {
	for _, constraint := range constraints {
		switch constraint.Tp {
		case coldef.ConstrAutoIncrement, coldef.ConstrForeignKey, coldef.ConstrPrimaryKey, coldef.ConstrUniq, coldef.ConstrUniqKey:
			return errors.Errorf("unsupported add column constraint - %s", constraint)
		}
	}

	return nil
}

// AddColumn will add a new column to the table.
func (d *ddl) AddColumn(ctx context.Context, ti table.Ident, spec *AlterSpecification) error {
	// Check whether the added column constraints are supported.
	err := checkColumnConstraint(spec.Column.Constraints)
	if err != nil {
		return errors.Trace(err)
	}

	is := d.infoHandle.Get()
	schema, ok := is.SchemaByName(ti.Schema)
	if !ok {
		return errors.Trace(qerror.ErrDatabaseNotExist)
	}

	t, err := is.TableByName(ti.Schema, ti.Name)
	if err != nil {
		return errors.Trace(ErrNotExists)
	}

	var col *column.Col
	// ingore table constraints now, maybe return error later
	// we use length(t.Cols()) as the default offset first, later we will change the
	// column's offset later.
	col, _, err = d.buildColumnAndConstraint(len(t.Cols()), spec.Column)
	if err != nil {
		return errors.Trace(err)
	}

	job := &model.Job{
		SchemaID: schema.ID,
		TableID:  t.Meta().ID,
		Type:     model.ActionAddColumn,
		Args:     []interface{}{&col.ColumnInfo, spec.Position, 0},
	}

	err = d.startJob(ctx, job)
	err = d.onDDLChange(err)
	return errors.Trace(err)
}

// DropColumn will drop a column from the table, now we don't support drop the column with index covered.
func (d *ddl) DropColumn(ctx context.Context, ti table.Ident, colName model.CIStr) error {
	is := d.infoHandle.Get()
	schema, ok := is.SchemaByName(ti.Schema)
	if !ok {
		return errors.Trace(qerror.ErrDatabaseNotExist)
	}

	t, err := is.TableByName(ti.Schema, ti.Name)
	if err != nil {
		return errors.Trace(ErrNotExists)
	}

	job := &model.Job{
		SchemaID: schema.ID,
		TableID:  t.Meta().ID,
		Type:     model.ActionDropColumn,
		Args:     []interface{}{colName},
	}

	err = d.startJob(ctx, job)
	err = d.onDDLChange(err)
	return errors.Trace(err)
}

// DropTable will proceed even if some table in the list does not exists.
func (d *ddl) DropTable(ctx context.Context, ti table.Ident) (err error) {
	is := d.GetInformationSchema()
	schema, ok := is.SchemaByName(ti.Schema)
	if !ok {
		return terror.DatabaseNotExists.Gen("database %s not exists", ti.Schema)
	}

	tb, err := is.TableByName(ti.Schema, ti.Name)
	if err != nil {
		return errors.Trace(ErrNotExists)
	}
	// Check Privilege
	privChecker := privilege.GetPrivilegeChecker(ctx)
	hasPriv, err := privChecker.Check(ctx, schema, tb.Meta(), mysql.DropPriv)
	if err != nil {
		return errors.Trace(err)
	}
	if !hasPriv {
		return errors.Errorf("You do not have the privilege to drop table %s.%s.", ti.Schema, ti.Name)
	}

	job := &model.Job{
		SchemaID: schema.ID,
		TableID:  tb.Meta().ID,
		Type:     model.ActionDropTable,
	}

	err = d.startJob(ctx, job)
	err = d.onDDLChange(err)
	return errors.Trace(err)
}

func (d *ddl) deleteTableData(ctx context.Context, t table.Table) error {
	// Remove data.
	err := t.Truncate(ctx)
	if err != nil {
		return errors.Trace(err)
	}
	txn, err := ctx.GetTxn(false)
	if err != nil {
		return errors.Trace(err)
	}
	// Remove indices.
	for _, v := range t.Indices() {
		if v != nil && v.X != nil {
			if err = v.X.Drop(txn); err != nil {
				return errors.Trace(err)
			}
		}
	}

	return nil
}

func (d *ddl) CreateIndex(ctx context.Context, ti table.Ident, unique bool, indexName model.CIStr, idxColNames []*coldef.IndexColName) error {
	is := d.infoHandle.Get()
	schema, ok := is.SchemaByName(ti.Schema)
	if !ok {
		return terror.DatabaseNotExists.Gen("database %s not exists", ti.Schema)
	}

	t, err := is.TableByName(ti.Schema, ti.Name)
	if err != nil {
		return errors.Trace(ErrNotExists)
	}

	job := &model.Job{
		SchemaID: schema.ID,
		TableID:  t.Meta().ID,
		Type:     model.ActionAddIndex,
		Args:     []interface{}{unique, indexName, idxColNames},
	}

	err = d.startJob(ctx, job)
	err = d.onDDLChange(err)
	return errors.Trace(err)
}

func (d *ddl) DropIndex(ctx context.Context, ti table.Ident, indexName model.CIStr) error {
	is := d.infoHandle.Get()
	schema, ok := is.SchemaByName(ti.Schema)
	if !ok {
		return errors.Trace(qerror.ErrDatabaseNotExist)
	}

	t, err := is.TableByName(ti.Schema, ti.Name)
	if err != nil {
		return errors.Trace(ErrNotExists)
	}

	job := &model.Job{
		SchemaID: schema.ID,
		TableID:  t.Meta().ID,
		Type:     model.ActionDropIndex,
		Args:     []interface{}{indexName},
	}

	err = d.startJob(ctx, job)
	err = d.onDDLChange(err)
	return errors.Trace(err)
}

// findCol finds column in cols by name.
func findCol(cols []*model.ColumnInfo, name string) *model.ColumnInfo {
	name = strings.ToLower(name)
	for _, col := range cols {
		if col.Name.L == name {
			return col
		}
	}

	return nil
}<|MERGE_RESOLUTION|>--- conflicted
+++ resolved
@@ -35,12 +35,7 @@
 	"github.com/pingcap/tidb/parser/coldef"
 	"github.com/pingcap/tidb/privilege"
 	"github.com/pingcap/tidb/table"
-<<<<<<< HEAD
-=======
-	"github.com/pingcap/tidb/table/tables"
 	"github.com/pingcap/tidb/terror"
-	"github.com/pingcap/tidb/util"
->>>>>>> a0ea7a18
 	"github.com/pingcap/tidb/util/charset"
 	"github.com/twinj/uuid"
 )
@@ -454,18 +449,9 @@
 }
 
 func (d *ddl) AlterTable(ctx context.Context, ident table.Ident, specs []*AlterSpecification) (err error) {
-<<<<<<< HEAD
 	// now we only allow one schema changes at the same time.
 	if len(specs) != 1 {
 		return errors.New("can't run multi schema changes in one DDL")
-=======
-	// Get database and table.
-	is := d.GetInformationSchema()
-
-	schema, ok := is.SchemaByName(ident.Schema)
-	if !ok {
-		return terror.DatabaseNotExists.Gen("database %s not exists", ident.Schema)
->>>>>>> a0ea7a18
 	}
 
 	for _, spec := range specs {
@@ -520,7 +506,7 @@
 	is := d.infoHandle.Get()
 	schema, ok := is.SchemaByName(ti.Schema)
 	if !ok {
-		return errors.Trace(qerror.ErrDatabaseNotExist)
+		return errors.Trace(terror.DatabaseNotExists)
 	}
 
 	t, err := is.TableByName(ti.Schema, ti.Name)
@@ -554,7 +540,7 @@
 	is := d.infoHandle.Get()
 	schema, ok := is.SchemaByName(ti.Schema)
 	if !ok {
-		return errors.Trace(qerror.ErrDatabaseNotExist)
+		return errors.Trace(terror.DatabaseNotExists)
 	}
 
 	t, err := is.TableByName(ti.Schema, ti.Name)
@@ -657,7 +643,7 @@
 	is := d.infoHandle.Get()
 	schema, ok := is.SchemaByName(ti.Schema)
 	if !ok {
-		return errors.Trace(qerror.ErrDatabaseNotExist)
+		return errors.Trace(terror.DatabaseNotExists)
 	}
 
 	t, err := is.TableByName(ti.Schema, ti.Name)
