// Copyright 2016 PingCAP, Inc.
//
// Licensed under the Apache License, Version 2.0 (the "License");
// you may not use this file except in compliance with the License.
// You may obtain a copy of the License at
//
//     http://www.apache.org/licenses/LICENSE-2.0
//
// Unless required by applicable law or agreed to in writing, software
// distributed under the License is distributed on an "AS IS" BASIS,
// See the License for the specific language governing permissions and
// limitations under the License.

package tikv

import (
	"bytes"
	"fmt"
	"os"
	"strconv"
<<<<<<< HEAD
	"sync"
	"sync/atomic"
=======
>>>>>>> a1654d9b
	"time"

	log "github.com/Sirupsen/logrus"
	"github.com/coreos/etcd/clientv3"
	"github.com/juju/errors"
	"github.com/pingcap/kvproto/pkg/kvrpcpb"
	"github.com/pingcap/tidb"
	"github.com/pingcap/tidb/ddl"
	"github.com/pingcap/tidb/kv"
	"github.com/pingcap/tidb/meta"
	"github.com/pingcap/tidb/privilege"
	"github.com/pingcap/tidb/store/tikv/oracle"
	"github.com/pingcap/tidb/store/tikv/tikvrpc"
	goctx "golang.org/x/net/context"
)

// GCWorker periodically triggers GC process on tikv server.
type GCWorker struct {
	uuid        string
	desc        string
	store       *tikvStore
	gcIsRunning bool
	lastFinish  time.Time
	cancel      goctx.CancelFunc
	done        chan error

	session tidb.Session
}

// SafePointKV is used for a seamingless integration for mockTest and runtime.
type SafePointKV interface {
	Put(k string, v string) error
	Get(k string) (string, error)
}

// MockSafePointKV implements SafePointKV at mock test
type MockSafePointKV struct {
	store    map[string]string
	mockLock sync.RWMutex
}

// NewMockSafePointKV creates an instance of MockSafePointKV
func NewMockSafePointKV() *MockSafePointKV {
	return &MockSafePointKV{
		store: make(map[string]string),
	}
}

// Put implements the Put method for SafePointKV
func (w *MockSafePointKV) Put(k string, v string) error {
	w.mockLock.Lock()
	defer w.mockLock.Unlock()
	w.store[k] = v
	return nil
}

// Get implements the Get method for SafePointKV
func (w *MockSafePointKV) Get(k string) (string, error) {
	w.mockLock.RLock()
	defer w.mockLock.RUnlock()
	elem, _ := w.store[k]
	return elem, nil
}

// EtcdSafePointKV implements SafePointKV at runtime
type EtcdSafePointKV struct {
	cli *clientv3.Client
}

// NewEtcdSafePointKV creates an instance of EtcdSafePointKV
func NewEtcdSafePointKV(addrs []string) (*EtcdSafePointKV, error) {
	etcdCli, err := createEtcdKV(addrs)
	if err != nil {
		return nil, errors.Trace(err)
	}
	return &EtcdSafePointKV{cli: etcdCli}, nil
}

// Put implements the Put method for SafePointKV
func (w *EtcdSafePointKV) Put(k string, v string) error {
	ctx, cancel := goctx.WithTimeout(goctx.Background(), time.Second*5)
	_, err := w.cli.Put(ctx, k, v)
	cancel()
	if err != nil {
		return errors.Trace(err)
	}
	return nil
}

// Get implements the Get method for SafePointKV
func (w *EtcdSafePointKV) Get(k string) (string, error) {
	ctx, cancel := goctx.WithTimeout(goctx.Background(), time.Second*5)
	resp, err := w.cli.Get(ctx, k)
	cancel()
	if err != nil {
		return "", errors.Trace(err)
	}
	if len(resp.Kvs) > 0 {
		return string(resp.Kvs[0].Value), nil
	}
	return "", nil
}

// StartSafePointChecker triggers SafePoint Checker on each tidb
func (w *GCWorker) StartSafePointChecker() {
	go func() {
		d := gcSafePointUpdateInterval
		for {
			select {
			case spCachedTime := <-time.After(d):
				cachedSafePoint, err := w.loadSafePoint(gcSavedSafePoint)
				if err == nil {
					w.store.UpdateSPCache(cachedSafePoint, spCachedTime)
					d = gcSafePointUpdateInterval
				} else {
					log.Error("The read fails:", errors.ErrorStack(err))
					d = gcSafePointQuickRepeatInterval
				}
			case <-w.store.spMsg:
				return
			}
		}
	}()
}

// NewGCWorker creates a GCWorker instance.
func NewGCWorker(store kv.Storage, enableGC bool) (*GCWorker, error) {
	ver, err := store.CurrentVersion()
	if err != nil {
		return nil, errors.Trace(err)
	}
	hostName, err := os.Hostname()
	if err != nil {
		hostName = "unknown"
	}
	worker := &GCWorker{
		uuid:        strconv.FormatUint(ver.Ver, 16),
		desc:        fmt.Sprintf("host:%s, pid:%d, start at %s", hostName, os.Getpid(), time.Now()),
		store:       store.(*tikvStore),
		gcIsRunning: false,
		lastFinish:  time.Now(),
		done:        make(chan error),
	}
	var ctx goctx.Context
	ctx, worker.cancel = goctx.WithCancel(goctx.Background())
	var wg sync.WaitGroup

	if enableGC {
		wg.Add(1)
		go worker.start(ctx, &wg)
		wg.Wait() // Wait create session finish in worker, some test code depend on this to avoid race.
	}

	worker.StartSafePointChecker()

	return worker, nil
}

// Close stops background goroutines.
func (w *GCWorker) Close() {
	w.cancel()
}

const (
	gcTimeFormat         = "20060102-15:04:05 -0700 MST"
	gcWorkerTickInterval = time.Minute
	gcWorkerLease        = time.Minute * 2
	gcLeaderUUIDKey      = "tikv_gc_leader_uuid"
	gcLeaderDescKey      = "tikv_gc_leader_desc"
	gcLeaderLeaseKey     = "tikv_gc_leader_lease"

	gcLastRunTimeKey     = "tikv_gc_last_run_time"
	gcRunIntervalKey     = "tikv_gc_run_interval"
	gcDefaultRunInterval = time.Minute * 10
	gcWaitTime           = time.Minute * 10

	gcLifeTimeKey                  = "tikv_gc_life_time"
	gcDefaultLifeTime              = time.Minute * 10
	gcSafePointKey                 = "tikv_gc_safe_point"
	gcSavedSafePoint               = "/tidb/store/gcworker/saved_safe_point"
	gcSafePointCacheInterval       = time.Second * 100
	gcSafePointUpdateInterval      = time.Second * 10
	gcSafePointQuickRepeatInterval = time.Second
	gcCPUTimeInaccuracyBound       = time.Second
)

var gcVariableComments = map[string]string{
	gcLeaderUUIDKey:  "Current GC worker leader UUID. (DO NOT EDIT)",
	gcLeaderDescKey:  "Host name and pid of current GC leader. (DO NOT EDIT)",
	gcLeaderLeaseKey: "Current GC worker leader lease. (DO NOT EDIT)",
	gcLastRunTimeKey: "The time when last GC starts. (DO NOT EDIT)",
	gcRunIntervalKey: "GC run interval, at least 10m, in Go format.",
	gcLifeTimeKey:    "All versions within life time will not be collected by GC, at least 10m, in Go format.",
	gcSafePointKey:   "All versions after safe point can be accessed. (DO NOT EDIT)",
}

func (w *GCWorker) start(ctx goctx.Context, wg *sync.WaitGroup) {
	log.Infof("[gc worker] %s start.", w.uuid)

	w.session = createSession(w.store)

	w.tick(ctx) // Immediately tick once to initialize configs.
	wg.Done()

	ticker := time.NewTicker(gcWorkerTickInterval)
	defer ticker.Stop()
	for {
		select {
		case <-ticker.C:
			w.tick(ctx)
		case err := <-w.done:
			w.gcIsRunning = false
			w.lastFinish = time.Now()
			if err != nil {
				log.Errorf("[gc worker] runGCJob error: %v", err)
				break
			}
		case <-ctx.Done():
			log.Infof("[gc worker] (%s) quit.", w.uuid)
			return
		}
	}
}

func createSession(store kv.Storage) tidb.Session {
	for {
		session, err := tidb.CreateSession(store)
		if err != nil {
			log.Warnf("[gc worker] create session err: %v", err)
			continue
		}
		// Disable privilege check for gc worker session.
		privilege.BindPrivilegeManager(session, nil)
		session.GetSessionVars().InRestrictedSQL = true
		return session
	}
}

func (w *GCWorker) tick(ctx goctx.Context) {
	isLeader, err := w.checkLeader()
	if err != nil {
		log.Warnf("[gc worker] check leader err: %v", err)
		return
	}
	if isLeader {
		err = w.leaderTick(ctx)
		if err != nil {
			log.Warnf("[gc worker] leader tick err: %v", err)
		}
	} else {
		// Config metrics should always be updated by leader, set them to 0 when current instance is not leader.
		gcConfigGauge.WithLabelValues(gcRunIntervalKey).Set(0)
		gcConfigGauge.WithLabelValues(gcLifeTimeKey).Set(0)
	}
}

const notBootstrappedVer = 0

func (w *GCWorker) storeIsBootstrapped() bool {
	var ver int64
	err := kv.RunInNewTxn(w.store, false, func(txn kv.Transaction) error {
		var err error
		t := meta.NewMeta(txn)
		ver, err = t.GetBootstrapVersion()
		return errors.Trace(err)
	})
	if err != nil {
		log.Errorf("[gc worker] check bootstrapped error %v", err)
		return false
	}
	return ver > notBootstrappedVer
}

// Leader of GC worker checks if it should start a GC job every tick.
func (w *GCWorker) leaderTick(ctx goctx.Context) error {
	if w.gcIsRunning {
		return nil
	}

	ok, safePoint, err := w.prepare()
	if err != nil || !ok {
		atomic.StoreInt32(&w.gcIsRunning, 0)
		return errors.Trace(err)
	}
	// When the worker is just started, or an old GC job has just finished,
	// wait a while before starting a new job.
	if time.Since(w.lastFinish) < gcWaitTime {
		atomic.StoreInt32(&w.gcIsRunning, 0)
		return nil
	}

	w.gcIsRunning = true
	log.Infof("[gc worker] %s starts GC job, safePoint: %v", w.uuid, safePoint)
	go w.runGCJob(ctx, safePoint)
	return nil
}

// prepare checks required conditions for starting a GC job. It returns a bool
// that indicates whether the GC job should start and the new safePoint.
func (w *GCWorker) prepare() (bool, uint64, error) {
	now, err := w.getOracleTime()
	if err != nil {
		return false, 0, errors.Trace(err)
	}
	ok, err := w.checkGCInterval(now)
	if err != nil || !ok {
		return false, 0, errors.Trace(err)
	}
	newSafePoint, err := w.calculateNewSafePoint(now)
	if err != nil || newSafePoint == nil {
		return false, 0, errors.Trace(err)
	}
	err = w.saveTime(gcLastRunTimeKey, now, w.session)
	if err != nil {
		return false, 0, errors.Trace(err)
	}
	err = w.saveTime(gcSafePointKey, *newSafePoint, w.session)
	if err != nil {
		return false, 0, errors.Trace(err)
	}
	return true, oracle.ComposeTS(oracle.GetPhysical(*newSafePoint), 0), nil
}

func (w *GCWorker) getOracleTime() (time.Time, error) {
	currentVer, err := w.store.CurrentVersion()
	if err != nil {
		return time.Time{}, errors.Trace(err)
	}
	physical := oracle.ExtractPhysical(currentVer.Ver)
	sec, nsec := physical/1e3, (physical%1e3)*1e6
	return time.Unix(sec, nsec), nil
}

func (w *GCWorker) checkGCInterval(now time.Time) (bool, error) {
	runInterval, err := w.loadDurationWithDefault(gcRunIntervalKey, gcDefaultRunInterval)
	if err != nil {
		return false, errors.Trace(err)
	}
	gcConfigGauge.WithLabelValues(gcRunIntervalKey).Set(float64(runInterval.Seconds()))
	lastRun, err := w.loadTime(gcLastRunTimeKey, w.session)
	if err != nil {
		return false, errors.Trace(err)
	}

	if lastRun != nil && lastRun.Add(*runInterval).After(now) {
		return false, nil
	}

	return true, nil
}

func (w *GCWorker) calculateNewSafePoint(now time.Time) (*time.Time, error) {
	lifeTime, err := w.loadDurationWithDefault(gcLifeTimeKey, gcDefaultLifeTime)
	if err != nil {
		return nil, errors.Trace(err)
	}
	gcConfigGauge.WithLabelValues(gcLifeTimeKey).Set(float64(lifeTime.Seconds()))
	lastSafePoint, err := w.loadTime(gcSafePointKey, w.session)
	if err != nil {
		return nil, errors.Trace(err)
	}
	safePoint := now.Add(-*lifeTime)
	// We should never decrease safePoint.
	if lastSafePoint != nil && safePoint.Before(*lastSafePoint) {
		return nil, nil
	}
	return &safePoint, nil
}

// RunGCJob sends GC command to KV. it is exported for testing purpose, do not use it with GCWorker at the same time.
func RunGCJob(ctx goctx.Context, store kv.Storage, safePoint uint64, identifier string) error {
	s, ok := store.(*tikvStore)
	if !ok {
		return errors.New("should use tikv driver")
	}
	err := resolveLocks(ctx, s, safePoint, identifier)
	if err != nil {
		return errors.Trace(err)
	}
	err = doGC(ctx, s, safePoint, identifier)
	if err != nil {
		return errors.Trace(err)
	}
	return nil
}

func (w *GCWorker) runGCJob(ctx goctx.Context, safePoint uint64) {
	gcWorkerCounter.WithLabelValues("run_job").Inc()
	err := resolveLocks(ctx, w.store, safePoint, w.uuid)
	if err != nil {
		w.done <- errors.Trace(err)
		return
	}
	err = w.deleteRanges(ctx, safePoint)
	if err != nil {
		w.done <- errors.Trace(err)
		return
	}
	err = doGC(ctx, w.store, safePoint, w.uuid)
	if err != nil {
		log.Error("do GC returns an error", err)
		atomic.StoreInt32(&w.gcIsRunning, 0)
		w.done <- errors.Trace(err)
		return
	}
	w.done <- nil
}

func (w *GCWorker) deleteRanges(ctx goctx.Context, safePoint uint64) error {
	gcWorkerCounter.WithLabelValues("delete_range").Inc()

	session := createSession(w.store)
	ranges, err := ddl.LoadDeleteRanges(session, safePoint)
	session.Close()
	if err != nil {
		return errors.Trace(err)
	}

	bo := NewBackoffer(gcDeleteRangeMaxBackoff, goctx.Background())
	log.Infof("[gc worker] %s start delete %v ranges", w.uuid, len(ranges))
	startTime := time.Now()
	regions := 0
	for _, r := range ranges {
		startKey, rangeEndKey := r.Range()
		for {
			select {
			case <-ctx.Done():
				return errors.New("[gc worker] gc job canceled")
			default:
			}

			loc, err := w.store.regionCache.LocateKey(bo, startKey)
			if err != nil {
				return errors.Trace(err)
			}

			endKey := loc.EndKey
			if loc.Contains(rangeEndKey) {
				endKey = rangeEndKey
			}

			req := &tikvrpc.Request{
				Type: tikvrpc.CmdDeleteRange,
				DeleteRange: &kvrpcpb.DeleteRangeRequest{
					StartKey: startKey,
					EndKey:   endKey,
				},
			}

			resp, err := w.store.SendReq(bo, req, loc.Region, readTimeoutMedium)
			if err != nil {
				return errors.Trace(err)
			}
			regionErr, err := resp.GetRegionError()
			if err != nil {
				return errors.Trace(err)
			}
			if regionErr != nil {
				err = bo.Backoff(boRegionMiss, errors.New(regionErr.String()))
				if err != nil {
					return errors.Trace(err)
				}
				continue
			}
			deleteRangeResp := resp.DeleteRange
			if deleteRangeResp == nil {
				return errors.Trace(errBodyMissing)
			}
			if err := deleteRangeResp.GetError(); err != "" {
				return errors.Errorf("unexpected delete range err: %v", err)
			}
			regions++
			if bytes.Equal(endKey, rangeEndKey) {
				break
			}
			startKey = endKey
		}
		session := createSession(w.store)
		err := ddl.CompleteDeleteRange(session, r)
		session.Close()
		if err != nil {
			return errors.Trace(err)
		}
	}
	log.Infof("[gc worker] %s finish delete %v ranges, regions: %v, cost time: %s", w.uuid, len(ranges), regions, time.Since(startTime))
	gcHistogram.WithLabelValues("delete_ranges").Observe(time.Since(startTime).Seconds())
	return nil
}

func resolveLocks(ctx goctx.Context, store *tikvStore, safePoint uint64, identifier string) error {
	gcWorkerCounter.WithLabelValues("resolve_locks").Inc()
	req := &tikvrpc.Request{
		Type: tikvrpc.CmdScanLock,
		ScanLock: &kvrpcpb.ScanLockRequest{
			MaxVersion: safePoint,
		},
	}
	bo := NewBackoffer(gcResolveLockMaxBackoff, goctx.Background())

	log.Infof("[gc worker] %s start resolve locks, safePoint: %v.", identifier, safePoint)
	startTime := time.Now()
	regions, totalResolvedLocks := 0, 0

	var key []byte
	for {
		select {
		case <-ctx.Done():
			return errors.New("[gc worker] gc job canceled")
		default:
		}

		loc, err := store.regionCache.LocateKey(bo, key)
		if err != nil {
			return errors.Trace(err)
		}
		resp, err := store.SendReq(bo, req, loc.Region, readTimeoutMedium)
		if err != nil {
			return errors.Trace(err)
		}
		regionErr, err := resp.GetRegionError()
		if err != nil {
			return errors.Trace(err)
		}
		if regionErr != nil {
			err = bo.Backoff(boRegionMiss, errors.New(regionErr.String()))
			if err != nil {
				return errors.Trace(err)
			}
			continue
		}
		locksResp := resp.ScanLock
		if locksResp == nil {
			return errors.Trace(errBodyMissing)
		}
		if locksResp.GetError() != nil {
			return errors.Errorf("unexpected scanlock error: %s", locksResp)
		}
		locksInfo := locksResp.GetLocks()
		locks := make([]*Lock, len(locksInfo))
		for i := range locksInfo {
			locks[i] = newLock(locksInfo[i])
		}
		ok, err1 := store.lockResolver.ResolveLocks(bo, locks)
		if err1 != nil {
			return errors.Trace(err1)
		}
		if !ok {
			err = bo.Backoff(boTxnLock, errors.Errorf("remain locks: %d", len(locks)))
			if err != nil {
				return errors.Trace(err)
			}
			continue
		}
		regions++
		totalResolvedLocks += len(locks)
		key = loc.EndKey
		if len(key) == 0 {
			break
		}
	}
	log.Infof("[gc worker] %s finish resolve locks, safePoint: %v, regions: %v, total resolved: %v, cost time: %s", identifier, safePoint, regions, totalResolvedLocks, time.Since(startTime))
	gcHistogram.WithLabelValues("resolve_locks").Observe(time.Since(startTime).Seconds())
	return nil
}

func doGC(ctx goctx.Context, store *tikvStore, safePoint uint64, identifier string) error {
	gcWorkerCounter.WithLabelValues("do_gc").Inc()

	store.gcWorker.saveSafePoint(gcSavedSafePoint, safePoint)
	// We want to make sure to delay enough time even if the Sleep is disrupted
	{
		startTime := time.Now()
		leftTime := gcSafePointCacheInterval
		for {
			time.Sleep(leftTime)
			leftTime = time.Since(startTime) - gcSafePointCacheInterval
			if leftTime <= 0 {
				break
			}
		}
	}

	req := &tikvrpc.Request{
		Type: tikvrpc.CmdGC,
		GC: &kvrpcpb.GCRequest{
			SafePoint: safePoint,
		},
	}
	bo := NewBackoffer(gcMaxBackoff, goctx.Background())

	log.Infof("[gc worker] %s start gc, safePoint: %v.", identifier, safePoint)
	startTime := time.Now()
	regions := 0

	var key []byte
	for {
		select {
		case <-ctx.Done():
			return errors.New("[gc worker] gc job canceled")
		default:
		}

		loc, err := store.regionCache.LocateKey(bo, key)
		if err != nil {
			return errors.Trace(err)
		}
		resp, err := store.SendReq(bo, req, loc.Region, readTimeoutLong)
		if err != nil {
			return errors.Trace(err)
		}
		regionErr, err := resp.GetRegionError()
		if err != nil {
			return errors.Trace(err)
		}
		if regionErr != nil {
			err = bo.Backoff(boRegionMiss, errors.New(regionErr.String()))
			if err != nil {
				return errors.Trace(err)
			}
			continue
		}
		gcResp := resp.GC
		if gcResp == nil {
			return errors.Trace(errBodyMissing)
		}
		if gcResp.GetError() != nil {
			return errors.Errorf("unexpected gc error: %s", gcResp.GetError())
		}
		regions++
		key = loc.EndKey
		if len(key) == 0 {
			break
		}
	}
	log.Infof("[gc worker] %s finish gc, safePoint: %v, regions: %v, cost time: %s", identifier, safePoint, regions, time.Since(startTime))
	gcHistogram.WithLabelValues("do_gc").Observe(time.Since(startTime).Seconds())
	return nil
}

func (w *GCWorker) checkLeader() (bool, error) {
	gcWorkerCounter.WithLabelValues("check_leader").Inc()
	session := createSession(w.store)
	defer session.Close()

	_, err := session.Execute("BEGIN")
	if err != nil {
		return false, errors.Trace(err)
	}
	leader, err := w.loadValueFromSysTable(gcLeaderUUIDKey, session)
	if err != nil {
		session.Execute("ROLLBACK")
		return false, errors.Trace(err)
	}
	log.Debugf("[gc worker] got leader: %s", leader)
	if leader == w.uuid {
		err = w.saveTime(gcLeaderLeaseKey, time.Now().Add(gcWorkerLease), session)
		if err != nil {
			session.Execute("ROLLBACK")
			return false, errors.Trace(err)
		}
		_, err = session.Execute("COMMIT")
		if err != nil {
			return false, errors.Trace(err)
		}
		return true, nil
	}

	_, err = session.Execute("BEGIN")
	if err != nil {
		return false, errors.Trace(err)
	}
	lease, err := w.loadTime(gcLeaderLeaseKey, session)
	if err != nil {
		return false, errors.Trace(err)
	}
	if lease == nil || lease.Before(time.Now()) {
		log.Debugf("[gc worker] register %s as leader", w.uuid)
		gcWorkerCounter.WithLabelValues("register_leader").Inc()

		err = w.saveValueToSysTable(gcLeaderUUIDKey, w.uuid, session)
		if err != nil {
			session.Execute("ROLLBACK")
			return false, errors.Trace(err)
		}
		err = w.saveValueToSysTable(gcLeaderDescKey, w.desc, session)
		if err != nil {
			session.Execute("ROLLBACK")
			return false, errors.Trace(err)
		}
		err = w.saveTime(gcLeaderLeaseKey, time.Now().Add(gcWorkerLease), session)
		if err != nil {
			session.Execute("ROLLBACK")
			return false, errors.Trace(err)
		}
		_, err = session.Execute("COMMIT")
		if err != nil {
			return false, errors.Trace(err)
		}
		return true, nil
	}
	session.Execute("ROLLBACK")
	return false, nil
}

func (w *GCWorker) saveSafePoint(key string, t uint64) error {
	s := strconv.FormatUint(t, 10)
	err := w.store.kv.Put(gcSavedSafePoint, s)
	if err != nil {
		log.Error("save safepoint failed:", err)
		return errors.Trace(err)
	}
	return nil
}

func (w *GCWorker) loadSafePoint(key string) (uint64, error) {
	str, err := w.store.kv.Get(gcSavedSafePoint)

	if err != nil {
		return 0, errors.Trace(err)
	}

	if str == "" {
		return 0, nil
	}

	t, err := strconv.ParseUint(str, 10, 64)
	if err != nil {
		return 0, errors.Trace(err)
	}
	return t, nil
}

func (w *GCWorker) saveTime(key string, t time.Time, s tidb.Session) error {
	err := w.saveValueToSysTable(key, t.Format(gcTimeFormat), s)
	return errors.Trace(err)
}

func (w *GCWorker) loadTime(key string, s tidb.Session) (*time.Time, error) {
	str, err := w.loadValueFromSysTable(key, s)
	if err != nil {
		return nil, errors.Trace(err)
	}
	if str == "" {
		return nil, nil
	}
	t, err := time.Parse(gcTimeFormat, str)
	if err != nil {
		return nil, errors.Trace(err)
	}
	return &t, nil
}

func (w *GCWorker) saveDuration(key string, d time.Duration) error {
	err := w.saveValueToSysTable(key, d.String(), w.session)
	return errors.Trace(err)
}

func (w *GCWorker) loadDuration(key string) (*time.Duration, error) {
	str, err := w.loadValueFromSysTable(key, w.session)
	if err != nil {
		return nil, errors.Trace(err)
	}
	if str == "" {
		return nil, nil
	}
	d, err := time.ParseDuration(str)
	if err != nil {
		return nil, errors.Trace(err)
	}
	return &d, nil
}

func (w *GCWorker) loadDurationWithDefault(key string, def time.Duration) (*time.Duration, error) {
	d, err := w.loadDuration(key)
	if err != nil {
		return nil, errors.Trace(err)
	}
	if d == nil {
		err = w.saveDuration(key, def)
		if err != nil {
			return nil, errors.Trace(err)
		}
		return &def, nil
	}
	return d, nil
}

func (w *GCWorker) loadValueFromSysTable(key string, s tidb.Session) (string, error) {
	stmt := fmt.Sprintf(`SELECT (variable_value) FROM mysql.tidb WHERE variable_name='%s' FOR UPDATE`, key)
	rs, err := s.Execute(stmt)
	if err != nil {
		return "", errors.Trace(err)
	}
	row, err := rs[0].Next()
	if err != nil {
		return "", errors.Trace(err)
	}
	if row == nil {
		log.Debugf("[gc worker] load kv, %s:nil", key)
		return "", nil
	}
	value := row.Data[0].GetString()
	log.Debugf("[gc worker] load kv, %s:%s", key, value)
	return value, nil
}

func (w *GCWorker) saveValueToSysTable(key, value string, s tidb.Session) error {
	stmt := fmt.Sprintf(`INSERT INTO mysql.tidb VALUES ('%[1]s', '%[2]s', '%[3]s')
			       ON DUPLICATE KEY
			       UPDATE variable_value = '%[2]s', comment = '%[3]s'`,
		key, value, gcVariableComments[key])
	if s == nil {
		return errors.New("[saveValueToSysTable session is nil]")
	}
	_, err := s.Execute(stmt)
	log.Debugf("[gc worker] save kv, %s:%s %v", key, value, err)
	return errors.Trace(err)
}

// MockGCWorker is for test.
type MockGCWorker struct {
	worker *GCWorker
}

// NewMockGCWorker creates a MockGCWorker instance ONLY for test.
func NewMockGCWorker(store kv.Storage) (*MockGCWorker, error) {
	ver, err := store.CurrentVersion()
	if err != nil {
		return nil, errors.Trace(err)
	}
	hostName, err := os.Hostname()
	if err != nil {
		hostName = "unknown"
	}
	worker := &GCWorker{
		uuid:        strconv.FormatUint(ver.Ver, 16),
		desc:        fmt.Sprintf("host:%s, pid:%d, start at %s", hostName, os.Getpid(), time.Now()),
		store:       store.(*tikvStore),
		gcIsRunning: false,
		lastFinish:  time.Now(),
		done:        make(chan error),
	}
	worker.session, err = tidb.CreateSession(worker.store)
	if err != nil {
		log.Errorf("initialize MockGCWorker session fail: %s", err)
		return nil, errors.Trace(err)
	}
	privilege.BindPrivilegeManager(worker.session, nil)
	worker.session.GetSessionVars().InRestrictedSQL = true
	return &MockGCWorker{worker: worker}, nil
}

// DeleteRanges call deleteRanges internally, just for test.
func (w *MockGCWorker) DeleteRanges(ctx goctx.Context, safePoint uint64) error {
	log.Errorf("deleteRanges is called")
	return w.worker.deleteRanges(ctx, safePoint)
}<|MERGE_RESOLUTION|>--- conflicted
+++ resolved
@@ -18,11 +18,7 @@
 	"fmt"
 	"os"
 	"strconv"
-<<<<<<< HEAD
 	"sync"
-	"sync/atomic"
-=======
->>>>>>> a1654d9b
 	"time"
 
 	log "github.com/Sirupsen/logrus"
@@ -304,13 +300,13 @@
 
 	ok, safePoint, err := w.prepare()
 	if err != nil || !ok {
-		atomic.StoreInt32(&w.gcIsRunning, 0)
+		w.gcIsRunning = false
 		return errors.Trace(err)
 	}
 	// When the worker is just started, or an old GC job has just finished,
 	// wait a while before starting a new job.
 	if time.Since(w.lastFinish) < gcWaitTime {
-		atomic.StoreInt32(&w.gcIsRunning, 0)
+		w.gcIsRunning = false
 		return nil
 	}
 
@@ -424,7 +420,7 @@
 	err = doGC(ctx, w.store, safePoint, w.uuid)
 	if err != nil {
 		log.Error("do GC returns an error", err)
-		atomic.StoreInt32(&w.gcIsRunning, 0)
+		w.gcIsRunning = false
 		w.done <- errors.Trace(err)
 		return
 	}
