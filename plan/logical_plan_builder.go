// Copyright 2016 PingCAP, Inc.
//
// Licensed under the Apache License, Version 2.0 (the "License");
// you may not use this file except in compliance with the License.
// You may obtain a copy of the License at
//
//     http://www.apache.org/licenses/LICENSE-2.0
//
// Unless required by applicable law or agreed to in writing, software
// distributed under the License is distributed on an "AS IS" BASIS,
// See the License for the specific language governing permissions and
// limitations under the License.

package plan

import (
	"fmt"
	"strings"

	"github.com/cznic/mathutil"
	"github.com/juju/errors"
	"github.com/pingcap/tidb/ast"
	"github.com/pingcap/tidb/expression"
	"github.com/pingcap/tidb/model"
	"github.com/pingcap/tidb/mysql"
	"github.com/pingcap/tidb/parser"
	"github.com/pingcap/tidb/sessionctx"
	"github.com/pingcap/tidb/sessionctx/variable"
	"github.com/pingcap/tidb/statistics"
	"github.com/pingcap/tidb/table"
	"github.com/pingcap/tidb/util/dashbase"
	"github.com/pingcap/tidb/util/types"
)

const (
	// TiDBMergeJoin is hint enforce merge join.
	TiDBMergeJoin = "tidb_smj"
	// TiDBIndexNestedLoopJoin is hint enforce index nested loop join.
	TiDBIndexNestedLoopJoin = "tidb_inlj"
)

type idAllocator struct {
	id int
}

func (a *idAllocator) allocID() string {
	a.id++
	return fmt.Sprintf("_%d", a.id)
}

func (p *LogicalAggregation) collectGroupByColumns() {
	p.groupByCols = p.groupByCols[:0]
	for _, item := range p.GroupByItems {
		if col, ok := item.(*expression.Column); ok {
			p.groupByCols = append(p.groupByCols, col)
		}
	}
}

func (b *planBuilder) buildAggregation(p LogicalPlan, aggFuncList []*ast.AggregateFuncExpr, gbyItems []expression.Expression) (LogicalPlan, map[int]int) {
	b.optFlag = b.optFlag | flagBuildKeyInfo
	b.optFlag = b.optFlag | flagAggregationOptimize

	agg := LogicalAggregation{AggFuncs: make([]expression.AggregationFunction, 0, len(aggFuncList))}.init(b.allocator, b.ctx)
	schema := expression.NewSchema(make([]*expression.Column, 0, len(aggFuncList)+p.Schema().Len())...)
	// aggIdxMap maps the old index to new index after applying common aggregation functions elimination.
	aggIndexMap := make(map[int]int)
	for i, aggFunc := range aggFuncList {
		var newArgList []expression.Expression
		for _, arg := range aggFunc.Args {
			newArg, np, err := b.rewrite(arg, p, nil, true)
			if err != nil {
				b.err = errors.Trace(err)
				return nil, nil
			}
			p = np
			newArgList = append(newArgList, newArg)
		}
		newFunc := expression.NewAggFunction(aggFunc.F, newArgList, aggFunc.Distinct)
		combined := false
		for j, oldFunc := range agg.AggFuncs {
			if oldFunc.Equal(newFunc, b.ctx) {
				aggIndexMap[i] = j
				combined = true
				break
			}
		}
		if !combined {
			position := len(agg.AggFuncs)
			aggIndexMap[i] = position
			agg.AggFuncs = append(agg.AggFuncs, newFunc)
			schema.Append(&expression.Column{
				FromID:      agg.id,
				ColName:     model.NewCIStr(fmt.Sprintf("%s_col_%d", agg.id, position)),
				Position:    position,
				IsAggOrSubq: true,
				RetType:     newFunc.GetType()})
		}
	}
	for _, col := range p.Schema().Columns {
		newFunc := expression.NewAggFunction(ast.AggFuncFirstRow, []expression.Expression{col.Clone()}, false)
		agg.AggFuncs = append(agg.AggFuncs, newFunc)
		schema.Append(col.Clone().(*expression.Column))
	}
	addChild(agg, p)
	agg.GroupByItems = gbyItems
	agg.SetSchema(schema)
	agg.collectGroupByColumns()
	return agg, aggIndexMap
}

func (b *planBuilder) buildResultSetNode(node ast.ResultSetNode) LogicalPlan {
	switch x := node.(type) {
	case *ast.Join:
		return b.buildJoin(x)
	case *ast.TableSource:
		var p LogicalPlan
		switch v := x.Source.(type) {
		case *ast.SelectStmt:
			p = b.buildSelect(v)
		case *ast.UnionStmt:
			p = b.buildUnion(v)
		case *ast.TableName:
			p = b.buildDataSource(v)
		default:
			b.err = ErrUnsupportedType.Gen("unsupported table source type %T", v)
			return nil
		}
		if b.err != nil {
			return nil
		}
		if v, ok := p.(*DataSource); ok {
			v.TableAsName = &x.AsName
		}
		if x.AsName.L != "" {
			for _, col := range p.Schema().Columns {
				col.TblName = x.AsName
				col.DBName = model.NewCIStr("")
			}
		}
		return p
	case *ast.SelectStmt:
		return b.buildSelect(x)
	case *ast.UnionStmt:
		return b.buildUnion(x)
	default:
		b.err = ErrUnsupportedType.Gen("unsupported table source type %T", x)
		return nil
	}
}

func extractCorColumns(expr expression.Expression) (cols []*expression.CorrelatedColumn) {
	switch v := expr.(type) {
	case *expression.CorrelatedColumn:
		return []*expression.CorrelatedColumn{v}
	case *expression.ScalarFunction:
		for _, arg := range v.GetArgs() {
			cols = append(cols, extractCorColumns(arg)...)
		}
	}
	return
}

func extractOnCondition(conditions []expression.Expression, left LogicalPlan, right LogicalPlan) (
	eqCond []*expression.ScalarFunction, leftCond []expression.Expression, rightCond []expression.Expression,
	otherCond []expression.Expression) {
	for _, expr := range conditions {
		binop, ok := expr.(*expression.ScalarFunction)
		if ok && binop.FuncName.L == ast.EQ {
			ln, lOK := binop.GetArgs()[0].(*expression.Column)
			rn, rOK := binop.GetArgs()[1].(*expression.Column)
			if lOK && rOK {
				if left.Schema().Contains(ln) && right.Schema().Contains(rn) {
					eqCond = append(eqCond, binop)
					continue
				}
				if left.Schema().Contains(rn) && right.Schema().Contains(ln) {
					cond, _ := expression.NewFunction(binop.GetCtx(), ast.EQ, types.NewFieldType(mysql.TypeTiny), rn, ln)
					eqCond = append(eqCond, cond.(*expression.ScalarFunction))
					continue
				}
			}
		}
		columns := expression.ExtractColumns(expr)
		allFromLeft, allFromRight := true, true
		for _, col := range columns {
			if !left.Schema().Contains(col) {
				allFromLeft = false
			}
			if !right.Schema().Contains(col) {
				allFromRight = false
			}
		}
		if allFromRight {
			rightCond = append(rightCond, expr)
		} else if allFromLeft {
			leftCond = append(leftCond, expr)
		} else {
			otherCond = append(otherCond, expr)
		}
	}
	return
}

func extractTableAlias(p LogicalPlan) *model.CIStr {
	if dataSource, ok := p.(*DataSource); ok {
		if dataSource.TableAsName.L != "" {
			return dataSource.TableAsName
		}
		return &dataSource.tableInfo.Name
	} else if len(p.Schema().Columns) > 0 {
		if p.Schema().Columns[0].TblName.L != "" {
			return &(p.Schema().Columns[0].TblName)
		}
	}
	return nil
}

func (b *planBuilder) buildJoin(join *ast.Join) LogicalPlan {
	if join.Right == nil {
		return b.buildResultSetNode(join.Left)
	}
	b.optFlag = b.optFlag | flagPredicatePushDown
	leftPlan := b.buildResultSetNode(join.Left)
	rightPlan := b.buildResultSetNode(join.Right)
	leftAlias := extractTableAlias(leftPlan)
	rightAlias := extractTableAlias(rightPlan)

	newSchema := expression.MergeSchema(leftPlan.Schema(), rightPlan.Schema())
	joinPlan := LogicalJoin{}.init(b.allocator, b.ctx)
	addChild(joinPlan, leftPlan)
	addChild(joinPlan, rightPlan)
	joinPlan.SetSchema(newSchema)

	// Merge sub join's redundantSchema into this join plan. When handle query like
	// select t2.a from (t1 join t2 using (a)) join t3 using (a);
	// we can simply search in the top level join plan to find redundant column.
	var lRedundant, rRedundant *expression.Schema
	if left, ok := leftPlan.(*LogicalJoin); ok && left.redundantSchema != nil {
		lRedundant = left.redundantSchema
	}
	if right, ok := rightPlan.(*LogicalJoin); ok && right.redundantSchema != nil {
		rRedundant = right.redundantSchema
	}
	joinPlan.redundantSchema = expression.MergeSchema(lRedundant, rRedundant)

	if b.TableHints() != nil {
		joinPlan.preferMergeJoin = b.TableHints().ifPreferMergeJoin(leftAlias, rightAlias)
		if b.TableHints().ifPreferINLJ(leftAlias) {
			joinPlan.preferINLJ = joinPlan.preferINLJ | preferLeftAsOuter
		}
		if b.TableHints().ifPreferINLJ(rightAlias) {
			joinPlan.preferINLJ = joinPlan.preferINLJ | preferRightAsOuter
		}
		if joinPlan.preferMergeJoin && joinPlan.preferINLJ > 0 {
			b.err = errors.New("Optimizer Hints is conflict")
			return nil
		}
	}

	if join.NaturalJoin {
		if err := b.buildNaturalJoin(joinPlan, leftPlan, rightPlan, join); err != nil {
			b.err = err
			return nil
		}
	} else if join.Using != nil {
		if err := b.buildUsingClause(joinPlan, leftPlan, rightPlan, join); err != nil {
			b.err = err
			return nil
		}
	} else if join.On != nil {
		onExpr, _, err := b.rewrite(join.On.Expr, joinPlan, nil, false)
		if err != nil {
			b.err = err
			return nil
		}
		if onExpr.IsCorrelated() {
			b.err = errors.New("ON condition doesn't support subqueries yet")
			return nil
		}
		onCondition := expression.SplitCNFItems(onExpr)
		joinPlan.attachOnConds(onCondition)
	} else if joinPlan.JoinType == InnerJoin {
		joinPlan.cartesianJoin = true
	}
	if join.Tp == ast.LeftJoin {
		joinPlan.JoinType = LeftOuterJoin
		joinPlan.DefaultValues = make([]types.Datum, rightPlan.Schema().Len())
	} else if join.Tp == ast.RightJoin {
		joinPlan.JoinType = RightOuterJoin
		joinPlan.DefaultValues = make([]types.Datum, leftPlan.Schema().Len())
	} else {
		joinPlan.JoinType = InnerJoin
	}
	return joinPlan
}

// buildUsingClause do redundant column elimination and column ordering based on using clause.
// According to standard SQL, producing this display order:
// First, coalesced common columns of the two joined tables, in the order in which they occur in the first table.
// Second, columns unique to the first table, in order in which they occur in that table.
// Third, columns unique to the second table, in order in which they occur in that table.
func (b *planBuilder) buildUsingClause(p *LogicalJoin, leftPlan, rightPlan LogicalPlan, join *ast.Join) error {
	filter := make(map[string]bool, len(join.Using))
	for _, col := range join.Using {
		filter[col.Name.L] = true
	}
	return b.coalesceCommonColumns(p, leftPlan, rightPlan, join.Tp == ast.RightJoin, filter)
}

// buildNaturalJoin build natural join output schema. It find out all the common columns
// then using the same mechanism as buildUsingClause to eliminate redundant columns and build join conditions.
// According to standard SQL, producing this display order:
// 	All the common columns
// 	Every column in the first (left) table that is not a common column
// 	Every column in the second (right) table that is not a common column
func (b *planBuilder) buildNaturalJoin(p *LogicalJoin, leftPlan, rightPlan LogicalPlan, join *ast.Join) error {
	return b.coalesceCommonColumns(p, leftPlan, rightPlan, join.Tp == ast.RightJoin, nil)
}

// coalesceCommonColumns is used by buildUsingClause and buildNaturalJoin. The filter is used by buildUsingClause.
func (b *planBuilder) coalesceCommonColumns(p *LogicalJoin, leftPlan, rightPlan LogicalPlan, rightJoin bool, filter map[string]bool) error {
	lsc := leftPlan.Schema().Clone()
	rsc := rightPlan.Schema().Clone()
	lColumns, rColumns := lsc.Columns, rsc.Columns
	if rightJoin {
		lColumns, rColumns = rsc.Columns, lsc.Columns
	}

	// Find out all the common columns and put them ahead.
	commonLen := 0
	for i, lCol := range lColumns {
		for j := commonLen; j < len(rColumns); j++ {
			if lCol.ColName.L != rColumns[j].ColName.L {
				continue
			}

			if len(filter) > 0 {
				if !filter[lCol.ColName.L] {
					break
				}
				// Mark this column exist.
				filter[lCol.ColName.L] = false
			}

			col := rColumns[i]
			copy(rColumns[commonLen+1:i+1], rColumns[commonLen:i])
			rColumns[commonLen] = col

			col = lColumns[j]
			copy(lColumns[commonLen+1:j+1], lColumns[commonLen:j])
			lColumns[commonLen] = col

			commonLen++
			break
		}
	}

	if len(filter) > 0 && len(filter) != commonLen {
		for col, notExist := range filter {
			if notExist {
				return ErrUnknownColumn.GenByArgs(col, "from clause")
			}
		}
	}

	schemaCols := make([]*expression.Column, len(lColumns)+len(rColumns)-commonLen)
	copy(schemaCols[:len(lColumns)], lColumns)
	copy(schemaCols[len(lColumns):], rColumns[commonLen:])

	conds := make([]*expression.ScalarFunction, 0, commonLen)
	for i := 0; i < commonLen; i++ {
		lc, rc := lsc.Columns[i], rsc.Columns[i]
		cond, err := expression.NewFunction(b.ctx, ast.EQ, types.NewFieldType(mysql.TypeTiny), lc, rc)
		if err != nil {
			return errors.Trace(err)
		}
		conds = append(conds, cond.(*expression.ScalarFunction))
	}

	p.SetSchema(expression.NewSchema(schemaCols...))
	p.redundantSchema = expression.MergeSchema(p.redundantSchema, expression.NewSchema(rColumns[:commonLen]...))
	p.EqualConditions = append(conds, p.EqualConditions...)

	return nil
}

func (b *planBuilder) buildSelection(p LogicalPlan, where ast.ExprNode, AggMapper map[*ast.AggregateFuncExpr]int) LogicalPlan {
	b.optFlag = b.optFlag | flagPredicatePushDown
	conditions := splitWhere(where)
	expressions := make([]expression.Expression, 0, len(conditions))
	selection := Selection{}.init(b.allocator, b.ctx)
	for _, cond := range conditions {
		expr, np, err := b.rewrite(cond, p, AggMapper, false)
		if err != nil {
			b.err = err
			return nil
		}
		p = np
		if expr == nil {
			continue
		}
		expressions = append(expressions, expression.SplitCNFItems(expr)...)
	}
	if len(expressions) == 0 {
		return p
	}
	selection.Conditions = expressions
	selection.SetSchema(p.Schema().Clone())
	addChild(selection, p)
	return selection
}

// buildProjection returns a Projection plan and non-aux columns length.
func (b *planBuilder) buildProjection(p LogicalPlan, fields []*ast.SelectField, mapper map[*ast.AggregateFuncExpr]int) (LogicalPlan, int) {
	b.optFlag |= flagEliminateProjection
	proj := Projection{Exprs: make([]expression.Expression, 0, len(fields))}.init(b.allocator, b.ctx)
	schema := expression.NewSchema(make([]*expression.Column, 0, len(fields))...)
	oldLen := 0
	for _, field := range fields {
		newExpr, np, err := b.rewrite(field.Expr, p, mapper, true)
		if err != nil {
			b.err = errors.Trace(err)
			return nil, oldLen
		}
		p = np
		proj.Exprs = append(proj.Exprs, newExpr)
		var tblName, colName model.CIStr
		if field.AsName.L != "" {
			colName = field.AsName
		} else if c, ok := newExpr.(*expression.Column); ok && !c.IsAggOrSubq {
			if astCol, ok := getInnerFromParentheses(field.Expr).(*ast.ColumnNameExpr); ok {
				colName = astCol.Name.Name
				tblName = astCol.Name.Table
			} else {
				colName = c.ColName
				tblName = c.TblName
			}
		} else {
			// When the query is select t.a from t group by a; The Column Name should be a but not t.a;
			if agg, ok := field.Expr.(*ast.AggregateFuncExpr); ok && agg.F == ast.AggFuncFirstRow {
				if col, ok := agg.Args[0].(*ast.ColumnNameExpr); ok {
					colName = col.Name.Name
				}
			} else {
				innerExpr := getInnerFromParentheses(field.Expr)
				if _, ok := innerExpr.(*ast.ValueExpr); ok && innerExpr.Text() != "" {
					colName = model.NewCIStr(innerExpr.Text())
				} else {
					//Change column name \N to NULL, just when original sql contains \N column
					fieldText := field.Text()
					if fieldText == "\\N" {
						fieldText = "NULL"
					}

					// Remove special comment code for field part, see issue #3739 for detail.
					colName = model.NewCIStr(parser.SpecFieldPattern.ReplaceAllStringFunc(fieldText, parser.TrimComment))
				}
			}
		}
		col := &expression.Column{
			FromID:  proj.id,
			TblName: tblName,
			ColName: colName,
			RetType: newExpr.GetType(),
		}
		if !field.Auxiliary {
			oldLen++
		}
		schema.Append(col)
		col.Position = schema.Len()
	}
	proj.SetSchema(schema)
	addChild(proj, p)
	return proj, oldLen
}

func (b *planBuilder) buildDistinct(child LogicalPlan, length int) LogicalPlan {
	b.optFlag = b.optFlag | flagBuildKeyInfo
	b.optFlag = b.optFlag | flagAggregationOptimize
	agg := LogicalAggregation{
		AggFuncs:     make([]expression.AggregationFunction, 0, child.Schema().Len()),
		GroupByItems: expression.Column2Exprs(child.Schema().Clone().Columns[:length]),
	}.init(b.allocator, b.ctx)
	agg.collectGroupByColumns()
	for _, col := range child.Schema().Columns {
		agg.AggFuncs = append(agg.AggFuncs, expression.NewAggFunction(ast.AggFuncFirstRow, []expression.Expression{col}, false))
	}
	addChild(agg, child)
	agg.SetSchema(child.Schema().Clone())
	return agg
}

func (b *planBuilder) buildUnion(union *ast.UnionStmt) LogicalPlan {
	u := Union{}.init(b.allocator, b.ctx)
	u.children = make([]Plan, len(union.SelectList.Selects))
	for i, sel := range union.SelectList.Selects {
		u.children[i] = b.buildSelect(sel)
		if b.err != nil {
			return nil
		}
	}
	firstSchema := u.children[0].Schema().Clone()
	for i, sel := range u.children {
		if firstSchema.Len() != sel.Schema().Len() {
			b.err = errors.New("The used SELECT statements have a different number of columns")
			return nil
		}
		if _, ok := sel.(*Projection); !ok {
			b.optFlag |= flagEliminateProjection
			proj := Projection{Exprs: expression.Column2Exprs(sel.Schema().Columns)}.init(b.allocator, b.ctx)
			schema := sel.Schema().Clone()
			for _, col := range schema.Columns {
				col.FromID = proj.ID()
			}
			proj.SetSchema(schema)
			sel.SetParents(proj)
			proj.SetChildren(sel)
			sel = proj
			u.children[i] = proj
		}
		for i, col := range sel.Schema().Columns {
			/*
			 * The lengths of the columns in the UNION result take into account the values retrieved by all of the SELECT statements
			 * SELECT REPEAT('a',1) UNION SELECT REPEAT('b',10);
			 * +---------------+
			 * | REPEAT('a',1) |
			 * +---------------+
			 * | a             |
			 * | bbbbbbbbbb    |
			 * +---------------+
			 */
			schemaTp := firstSchema.Columns[i].RetType
			colTp := col.RetType
			schemaTp.Decimal = mathutil.Max(colTp.Decimal, schemaTp.Decimal)
			// `Flen - Decimal` is the fraction before '.'
			schemaTp.Flen = mathutil.Max(colTp.Flen-colTp.Decimal, schemaTp.Flen-schemaTp.Decimal) + schemaTp.Decimal
			schemaTp.Tp = types.MergeFieldType(schemaTp.Tp, colTp.Tp)
		}
		sel.SetParents(u)
	}
	for _, v := range firstSchema.Columns {
		v.FromID = u.id
		v.DBName = model.NewCIStr("")
	}

	u.SetSchema(firstSchema)
	var p LogicalPlan
	p = u
	if union.Distinct {
		p = b.buildDistinct(u, u.Schema().Len())
	}
	if union.OrderBy != nil {
		p = b.buildSort(p, union.OrderBy.Items, nil)
	}
	if union.Limit != nil {
		p = b.buildLimit(p, union.Limit)
	}
	return p
}

// ByItems wraps a "by" item.
type ByItems struct {
	Expr expression.Expression
	Desc bool
}

// String implements fmt.Stringer interface.
func (by *ByItems) String() string {
	if by.Desc {
		return fmt.Sprintf("%s true", by.Expr)
	}
	return by.Expr.String()
}

func (b *planBuilder) buildSort(p LogicalPlan, byItems []*ast.ByItem, aggMapper map[*ast.AggregateFuncExpr]int) LogicalPlan {
	sort := Sort{}.init(b.allocator, b.ctx)
	exprs := make([]*ByItems, 0, len(byItems))
	for _, item := range byItems {
		it, np, err := b.rewrite(item.Expr, p, aggMapper, true)
		if err != nil {
			b.err = err
			return nil
		}
		p = np
		exprs = append(exprs, &ByItems{Expr: it, Desc: item.Desc})
	}
	sort.ByItems = exprs
	addChild(sort, p)
	sort.SetSchema(p.Schema().Clone())
	return sort
}

// getUintForLimitOffset gets uint64 value for limit/offset.
// For ordinary statement, limit/offset should be uint64 constant value.
// For prepared statement, limit/offset is string. We should convert it to uint64.
func getUintForLimitOffset(sc *variable.StatementContext, val interface{}) (uint64, error) {
	switch v := val.(type) {
	case uint64:
		return v, nil
	case int64:
		if v >= 0 {
			return uint64(v), nil
		}
	case string:
		uVal, err := types.StrToUint(sc, v)
		return uVal, errors.Trace(err)
	}
	return 0, errors.Errorf("Invalid type %T for Limit/Offset", val)
}

func (b *planBuilder) buildLimit(src LogicalPlan, limit *ast.Limit) LogicalPlan {
	if UseDAGPlanBuilder(b.ctx) {
		b.optFlag = b.optFlag | flagPushDownTopN
	}
	var (
		offset, count uint64
		err           error
	)
	sc := b.ctx.GetSessionVars().StmtCtx
	if limit.Offset != nil {
		offset, err = getUintForLimitOffset(sc, limit.Offset.GetValue())
		if err != nil {
			b.err = ErrWrongArguments
			return nil
		}
	}
	if limit.Count != nil {
		count, err = getUintForLimitOffset(sc, limit.Count.GetValue())
		if err != nil {
			b.err = ErrWrongArguments
			return nil
		}
	}

	li := Limit{
		Offset: offset,
		Count:  count,
	}.init(b.allocator, b.ctx)
	addChild(li, src)
	li.SetSchema(src.Schema().Clone())
	return li
}

// colMatch(a,b) means that if a match b, e.g. t.a can match test.t.a but test.t.a can't match t.a.
// Because column a want column from database test exactly.
func colMatch(a *ast.ColumnName, b *ast.ColumnName) bool {
	if a.Schema.L == "" || a.Schema.L == b.Schema.L {
		if a.Table.L == "" || a.Table.L == b.Table.L {
			return a.Name.L == b.Name.L
		}
	}
	return false
}

func matchField(f *ast.SelectField, col *ast.ColumnNameExpr, ignoreAsName bool) bool {
	// if col specify a table name, resolve from table source directly.
	if col.Name.Table.L == "" {
		if f.AsName.L == "" || ignoreAsName {
			if curCol, isCol := f.Expr.(*ast.ColumnNameExpr); isCol {
				return curCol.Name.Name.L == col.Name.Name.L
			}
			// a expression without as name can't be matched.
			return false
		}
		return f.AsName.L == col.Name.Name.L
	}
	return false
}

func resolveFromSelectFields(v *ast.ColumnNameExpr, fields []*ast.SelectField, ignoreAsName bool) (index int, err error) {
	var matchedExpr ast.ExprNode
	index = -1
	for i, field := range fields {
		if field.Auxiliary {
			continue
		}
		if matchField(field, v, ignoreAsName) {
			curCol, isCol := field.Expr.(*ast.ColumnNameExpr)
			if !isCol {
				return i, nil
			}
			if matchedExpr == nil {
				matchedExpr = curCol
				index = i
			} else if !colMatch(matchedExpr.(*ast.ColumnNameExpr).Name, curCol.Name) &&
				!colMatch(curCol.Name, matchedExpr.(*ast.ColumnNameExpr).Name) {
				return -1, ErrAmbiguous.GenByArgs(curCol.Name.Name.L)
			}
		}
	}
	return
}

// AggregateFuncExtractor visits Expr tree.
// It converts ColunmNameExpr to AggregateFuncExpr and collects AggregateFuncExpr.
type havingAndOrderbyExprResolver struct {
	inAggFunc    bool
	inExpr       bool
	orderBy      bool
	err          error
	p            LogicalPlan
	selectFields []*ast.SelectField
	aggMapper    map[*ast.AggregateFuncExpr]int
	colMapper    map[*ast.ColumnNameExpr]int
	gbyItems     []*ast.ByItem
	outerSchemas []*expression.Schema
}

// Enter implements Visitor interface.
func (a *havingAndOrderbyExprResolver) Enter(n ast.Node) (node ast.Node, skipChildren bool) {
	switch n.(type) {
	case *ast.AggregateFuncExpr:
		a.inAggFunc = true
	case *ast.ParamMarkerExpr, *ast.ColumnNameExpr, *ast.ColumnName:
	case *ast.SubqueryExpr, *ast.ExistsSubqueryExpr:
		// Enter a new context, skip it.
		// For example: select sum(c) + c + exists(select c from t) from t;
		return n, true
	default:
		a.inExpr = true
	}
	return n, false
}

func (a *havingAndOrderbyExprResolver) resolveFromSchema(v *ast.ColumnNameExpr, schema *expression.Schema) (int, error) {
	col, err := schema.FindColumn(v.Name)
	if err != nil {
		return -1, errors.Trace(err)
	}
	if col == nil {
		return -1, nil
	}
	newColName := &ast.ColumnName{
		Schema: col.DBName,
		Table:  col.TblName,
		Name:   col.ColName,
	}
	for i, field := range a.selectFields {
		if c, ok := field.Expr.(*ast.ColumnNameExpr); ok && colMatch(newColName, c.Name) {
			return i, nil
		}
	}
	sf := &ast.SelectField{
		Expr:      &ast.ColumnNameExpr{Name: newColName},
		Auxiliary: true,
	}
	sf.Expr.SetType(col.GetType())
	a.selectFields = append(a.selectFields, sf)
	return len(a.selectFields) - 1, nil
}

// Leave implements Visitor interface.
func (a *havingAndOrderbyExprResolver) Leave(n ast.Node) (node ast.Node, ok bool) {
	switch v := n.(type) {
	case *ast.AggregateFuncExpr:
		a.inAggFunc = false
		a.aggMapper[v] = len(a.selectFields)
		a.selectFields = append(a.selectFields, &ast.SelectField{
			Auxiliary: true,
			Expr:      v,
			AsName:    model.NewCIStr(fmt.Sprintf("sel_agg_%d", len(a.selectFields))),
		})
	case *ast.ColumnNameExpr:
		resolveFieldsFirst := true
		if a.inAggFunc || (a.orderBy && a.inExpr) {
			resolveFieldsFirst = false
		}
		if !a.inAggFunc && !a.orderBy {
			for _, item := range a.gbyItems {
				if col, ok := item.Expr.(*ast.ColumnNameExpr); ok &&
					(colMatch(v.Name, col.Name) || colMatch(col.Name, v.Name)) {
					resolveFieldsFirst = false
					break
				}
			}
		}
		index := -1
		if resolveFieldsFirst {
			index, a.err = resolveFromSelectFields(v, a.selectFields, false)
			if a.err != nil {
				return node, false
			}
			if index == -1 {
				if a.orderBy {
					index, a.err = a.resolveFromSchema(v, a.p.Schema())
				} else {
					index, a.err = resolveFromSelectFields(v, a.selectFields, true)
				}
			}
		} else {
			// We should ignore the err when resolving from schema. Because we could resolve successfully
			// when considering select fields.
			index, _ = a.resolveFromSchema(v, a.p.Schema())
			if index == -1 {
				index, a.err = resolveFromSelectFields(v, a.selectFields, false)
			}
		}
		if a.err != nil {
			return node, false
		}
		if index == -1 {
			// If we can't find it any where, it may be a correlated columns.
			for _, schema := range a.outerSchemas {
				if col, _ := schema.FindColumn(v.Name); col != nil {
					return n, true
				}
			}
			a.err = errors.Errorf("Unknown Column %s", v.Name.Name.L)
			return node, false
		}
		if a.inAggFunc {
			return a.selectFields[index].Expr, true
		}
		a.colMapper[v] = index
	}
	return n, true
}

// resolveHavingAndOrderBy will process aggregate functions and resolve the columns that don't exist in select fields.
// If we found some columns that are not in select fields, we will append it to select fields and update the colMapper.
// When we rewrite the order by / having expression, we will find column in map at first.
func (b *planBuilder) resolveHavingAndOrderBy(sel *ast.SelectStmt, p LogicalPlan) (
	map[*ast.AggregateFuncExpr]int, map[*ast.AggregateFuncExpr]int) {
	extractor := &havingAndOrderbyExprResolver{
		p:            p,
		selectFields: sel.Fields.Fields,
		aggMapper:    make(map[*ast.AggregateFuncExpr]int),
		colMapper:    b.colMapper,
		outerSchemas: b.outerSchemas,
	}
	if sel.GroupBy != nil {
		extractor.gbyItems = sel.GroupBy.Items
	}
	// Extract agg funcs from having clause.
	if sel.Having != nil {
		n, ok := sel.Having.Expr.Accept(extractor)
		if !ok {
			b.err = errors.Trace(extractor.err)
			return nil, nil
		}
		sel.Having.Expr = n.(ast.ExprNode)
	}
	havingAggMapper := extractor.aggMapper
	extractor.aggMapper = make(map[*ast.AggregateFuncExpr]int)
	extractor.orderBy = true
	extractor.inExpr = false
	// Extract agg funcs from order by clause.
	if sel.OrderBy != nil {
		for _, item := range sel.OrderBy.Items {
			n, ok := item.Expr.Accept(extractor)
			if !ok {
				b.err = errors.Trace(extractor.err)
				return nil, nil
			}
			item.Expr = n.(ast.ExprNode)
		}
	}
	sel.Fields.Fields = extractor.selectFields
	return havingAggMapper, extractor.aggMapper
}

func (b *planBuilder) extractAggFuncs(fields []*ast.SelectField) ([]*ast.AggregateFuncExpr, map[*ast.AggregateFuncExpr]int) {
	extractor := &AggregateFuncExtractor{}
	for _, f := range fields {
		n, _ := f.Expr.Accept(extractor)
		f.Expr = n.(ast.ExprNode)
	}
	aggList := extractor.AggFuncs
	totalAggMapper := make(map[*ast.AggregateFuncExpr]int)

	for i, agg := range aggList {
		totalAggMapper[agg] = i
	}
	return aggList, totalAggMapper
}

// gbyResolver resolves group by items from select fields.
type gbyResolver struct {
	fields []*ast.SelectField
	schema *expression.Schema
	err    error
	inExpr bool
}

func (g *gbyResolver) Enter(inNode ast.Node) (ast.Node, bool) {
	switch inNode.(type) {
	case *ast.SubqueryExpr, *ast.CompareSubqueryExpr, *ast.ExistsSubqueryExpr:
		return inNode, true
	case *ast.ValueExpr, *ast.ColumnNameExpr, *ast.ParenthesesExpr, *ast.ColumnName:
	default:
		g.inExpr = true
	}
	return inNode, false
}

func (g *gbyResolver) Leave(inNode ast.Node) (ast.Node, bool) {
	switch v := inNode.(type) {
	case *ast.ColumnNameExpr:
		col, err := g.schema.FindColumn(v.Name)
		if col == nil || !g.inExpr {
			var index = -1
			index, g.err = resolveFromSelectFields(v, g.fields, false)
			if g.err != nil {
				return inNode, false
			}
			if col != nil {
				return inNode, true
			}
			if index != -1 {
				return g.fields[index].Expr, true
			}
			g.err = errors.Trace(err)
			return inNode, false
		}
	case *ast.PositionExpr:
		if v.N >= 1 && v.N <= len(g.fields) {
			return g.fields[v.N-1].Expr, true
		}
		g.err = errors.Errorf("Unknown column '%d' in 'group statement'", v.N)
		return inNode, false
	}
	return inNode, true
}

func (b *planBuilder) resolveGbyExprs(p LogicalPlan, gby *ast.GroupByClause, fields []*ast.SelectField) (LogicalPlan, []expression.Expression) {
	exprs := make([]expression.Expression, 0, len(gby.Items))
	resolver := &gbyResolver{fields: fields, schema: p.Schema()}
	for _, item := range gby.Items {
		resolver.inExpr = false
		retExpr, _ := item.Expr.Accept(resolver)
		if resolver.err != nil {
			b.err = errors.Trace(resolver.err)
			return nil, nil
		}
		item.Expr = retExpr.(ast.ExprNode)
		expr, np, err := b.rewrite(item.Expr, p, nil, true)
		if err != nil {
			b.err = errors.Trace(err)
			return nil, nil
		}
		exprs = append(exprs, expr)
		p = np
	}
	return p, exprs
}

func (b *planBuilder) unfoldWildStar(p LogicalPlan, selectFields []*ast.SelectField) (resultList []*ast.SelectField) {
	for i, field := range selectFields {
		if field.WildCard == nil {
			resultList = append(resultList, field)
			continue
		}
		if field.WildCard.Table.L == "" && i > 0 {
			b.err = ErrInvalidWildCard
			return
		}
		dbName := field.WildCard.Schema
		tblName := field.WildCard.Table
		for _, col := range p.Schema().Columns {
			if (dbName.L == "" || dbName.L == col.DBName.L) &&
				(tblName.L == "" || tblName.L == col.TblName.L) &&
				col.ID != model.ExtraHandleID {
				colName := &ast.ColumnNameExpr{
					Name: &ast.ColumnName{
						Schema: col.DBName,
						Table:  col.TblName,
						Name:   col.ColName,
					}}
				colName.SetType(col.GetType())
				field := &ast.SelectField{Expr: colName}
				field.SetText(col.ColName.O)
				resultList = append(resultList, field)
			}
		}
	}
	return
}

func (b *planBuilder) pushTableHints(hints []*ast.TableOptimizerHint) bool {
	var sortMergeTables, INLJTables []model.CIStr
	for _, hint := range hints {
		switch hint.HintName.L {
		case TiDBMergeJoin:
			sortMergeTables = append(sortMergeTables, hint.Tables...)
		case TiDBIndexNestedLoopJoin:
			INLJTables = append(INLJTables, hint.Tables...)
		default:
			// ignore hints that not implemented
		}
	}
	if len(sortMergeTables) != 0 || len(INLJTables) != 0 {
		b.tableHintInfo = append(b.tableHintInfo, tableHintInfo{
			sortMergeJoinTables:       sortMergeTables,
			indexNestedLoopJoinTables: INLJTables,
		})
		return true
	}
	return false
}

func (b *planBuilder) popTableHints() {
	b.tableHintInfo = b.tableHintInfo[:len(b.tableHintInfo)-1]
}

// TableHints returns the *tableHintInfo of PlanBuilder.
func (b *planBuilder) TableHints() *tableHintInfo {
	if b.tableHintInfo == nil || len(b.tableHintInfo) == 0 {
		return nil
	}
	return &(b.tableHintInfo[len(b.tableHintInfo)-1])
}

func (b *planBuilder) buildDashbaseSelect(sel *ast.SelectStmt) LogicalPlan {
	p := b.buildResultSetNode(sel.From.TableRefs)
	fields := b.unfoldWildStar(p, sel.Fields.Fields)
	tableInfo := p.(*DataSource).tableInfo
	dashbaseColumns := make(map[string]*dashbase.Column)
	for _, column := range tableInfo.DashbaseColumns {
		dashbaseColumns[column.Name] = column
	}

	var totalMap map[*ast.AggregateFuncExpr]int
	p, _ = b.buildProjection(p, fields, totalMap)

	var srcColumns []*dashbase.Column
	var converters []dashbase.Lo2HiConverter
	for _, expr := range p.(*Projection).Exprs {
		columnExpr, ok := expr.(*expression.Column)
		if !ok || columnExpr.IsAggOrSubq {
			b.err = errors.Trace(errors.New("Unsupported projection"))
			return nil
		}
		column := dashbaseColumns[columnExpr.ColName.L]
		converter, err := dashbase.GetLo2HiConverter(column)
		if err != nil {
			b.err = errors.Trace(err)
			return nil
		}
		srcColumns = append(srcColumns, column)
		converters = append(converters, converter)
	}

	plan := DashbaseSelect{
		SQL:             sel.Text(),
		TableInfo:       tableInfo,
		SrcColumns:      srcColumns,
		Lo2HiConverters: converters,
	}.init(b.allocator, b.ctx)
	plan.SetSchema(p.Schema().Clone())

	return plan
}

func (b *planBuilder) buildSelect(sel *ast.SelectStmt) LogicalPlan {
	if sel.TableHints != nil {
		// table hints without query block support only visible in current SELECT
		if b.pushTableHints(sel.TableHints) {
			defer b.popTableHints()
		}
	}

<<<<<<< HEAD
	isDashbaseReferred := false
	var tableList []*ast.TableName
	if sel.From != nil {
		tableList = extractTableList(sel.From.TableRefs, tableList)
		for _, table := range tableList {
			if strings.EqualFold(table.TableInfo.Engine, "Dashbase") {
				isDashbaseReferred = true
				break
			}
		}
	}
	if isDashbaseReferred {
		if len(tableList) > 1 {
			b.err = errors.New("Cannot select from multiple tables when at least one of them is dashbase table")
			return nil
		}
		return b.buildDashbaseSelect(sel)
=======
	if sel.LockTp == ast.SelectLockForUpdate {
		b.needColHandle++
>>>>>>> fafd205f
	}

	hasAgg := b.detectSelectAgg(sel)
	var (
		p                             LogicalPlan
		aggFuncs                      []*ast.AggregateFuncExpr
		havingMap, orderMap, totalMap map[*ast.AggregateFuncExpr]int
		gbyCols                       []expression.Expression
	)
	if sel.From != nil {
		p = b.buildResultSetNode(sel.From.TableRefs)
	} else {
		p = b.buildTableDual()
	}
	if b.err != nil {
		return nil
	}
	originalFields := sel.Fields.Fields
	sel.Fields.Fields = b.unfoldWildStar(p, sel.Fields.Fields)
	if b.err != nil {
		return nil
	}
	if sel.GroupBy != nil {
		p, gbyCols = b.resolveGbyExprs(p, sel.GroupBy, sel.Fields.Fields)
		if b.err != nil {
			return nil
		}
	}
	// We must resolve having and order by clause before build projection,
	// because when the query is "select a+1 as b from t having sum(b) < 0", we must replace sum(b) to sum(a+1),
	// which only can be done before building projection and extracting Agg functions.
	havingMap, orderMap = b.resolveHavingAndOrderBy(sel, p)
	if sel.Where != nil {
		p = b.buildSelection(p, sel.Where, nil)
		if b.err != nil {
			return nil
		}
	}
	if sel.LockTp != ast.SelectLockNone {
		p = b.buildSelectLock(p, sel.LockTp)
	}
	if hasAgg {
		aggFuncs, totalMap = b.extractAggFuncs(sel.Fields.Fields)
		if b.err != nil {
			return nil
		}
		var aggIndexMap map[int]int
		p, aggIndexMap = b.buildAggregation(p, aggFuncs, gbyCols)
		for k, v := range totalMap {
			totalMap[k] = aggIndexMap[v]
		}
		if b.err != nil {
			return nil
		}
	}
	var oldLen int
	p, oldLen = b.buildProjection(p, sel.Fields.Fields, totalMap)
	if b.err != nil {
		return nil
	}
	if sel.Having != nil {
		p = b.buildSelection(p, sel.Having.Expr, havingMap)
		if b.err != nil {
			return nil
		}
	}
	if sel.Distinct {
		p = b.buildDistinct(p, oldLen)
		if b.err != nil {
			return nil
		}
	}
	if sel.OrderBy != nil {
		p = b.buildSort(p, sel.OrderBy.Items, orderMap)
		if b.err != nil {
			return nil
		}
	}
	if sel.Limit != nil {
		p = b.buildLimit(p, sel.Limit)
		if b.err != nil {
			return nil
		}
	}
	sel.Fields.Fields = originalFields
	if sel.LockTp == ast.SelectLockForUpdate {
		b.needColHandle--
	}
	if oldLen != p.Schema().Len() {
		proj := Projection{Exprs: expression.Column2Exprs(p.Schema().Columns[:oldLen])}.init(b.allocator, b.ctx)
		addChild(proj, p)
		schema := expression.NewSchema(p.Schema().Clone().Columns[:oldLen]...)
		for _, col := range schema.Columns {
			col.FromID = proj.ID()
		}
		proj.SetSchema(schema)
		return proj
	}

	return p
}

func (b *planBuilder) buildTableDual() LogicalPlan {
	dual := TableDual{RowCount: 1}.init(b.allocator, b.ctx)
	dual.SetSchema(expression.NewSchema())
	return dual
}

func (b *planBuilder) buildDataSource(tn *ast.TableName) LogicalPlan {
	handle := sessionctx.GetDomain(b.ctx).StatsHandle()
	var statisticTable *statistics.Table
	if handle == nil {
		// When the first session is created, the handle hasn't been initialized.
		statisticTable = statistics.PseudoTable(tn.TableInfo.ID)
	} else {
		statisticTable = handle.GetTableStats(tn.TableInfo.ID)
	}

	schemaName := tn.Schema
	if schemaName.L == "" {
		schemaName = model.NewCIStr(b.ctx.GetSessionVars().CurrentDB)
	}
	tbl, err := b.is.TableByName(schemaName, tn.Name)
	if err != nil {
		b.err = errors.Trace(err)
		return nil
	}
	tableInfo := tbl.Meta()

	p := DataSource{
		indexHints:     tn.IndexHints,
		tableInfo:      tableInfo,
		statisticTable: statisticTable,
		DBName:         schemaName,
		Columns:        make([]*model.ColumnInfo, 0, len(tableInfo.Columns)),
		NeedColHandle:  b.needColHandle > 0,
	}.init(b.allocator, b.ctx)
	b.visitInfo = appendVisitInfo(b.visitInfo, mysql.SelectPriv, schemaName.L, tableInfo.Name.L, "")

	var columns []*table.Column
	if b.inUpdateStmt {
		columns = tbl.WritableCols()
	} else {
		columns = tbl.Cols()
	}
	var pkCol *expression.Column
	p.Columns = make([]*model.ColumnInfo, 0, len(columns))
	schema := expression.NewSchema(make([]*expression.Column, 0, len(columns))...)
	for i, col := range columns {
		p.Columns = append(p.Columns, col.ToInfo())
		schema.Append(&expression.Column{
			FromID:   p.id,
			ColName:  col.Name,
			TblName:  tableInfo.Name,
			DBName:   schemaName,
			RetType:  &col.FieldType,
			Position: i,
			ID:       col.ID})
		if tableInfo.PKIsHandle && mysql.HasPriKeyFlag(col.Flag) {
			pkCol = schema.Columns[schema.Len()-1]
		}
	}
	needUnionScan := b.ctx.Txn() != nil && !b.ctx.Txn().IsReadOnly()
	if b.needColHandle == 0 && !needUnionScan {
		p.SetSchema(schema)
		return p
	}
	if pkCol == nil || needUnionScan {
		idCol := &expression.Column{
			FromID:   p.id,
			DBName:   schemaName,
			TblName:  tableInfo.Name,
			ColName:  model.NewCIStr("_rowid"),
			RetType:  types.NewFieldType(mysql.TypeLonglong),
			Position: schema.Len(),
			Index:    schema.Len(),
			ID:       model.ExtraHandleID,
		}
		if needUnionScan {
			p.unionScanSchema = expression.NewSchema(make([]*expression.Column, 0, len(tableInfo.Columns))...)
			for _, col := range schema.Columns {
				p.unionScanSchema.Append(col)
			}
			if b.needColHandle > 0 {
				p.unionScanSchema.Columns = append(p.unionScanSchema.Columns, idCol)
				p.unionScanSchema.TblID2Handle[tableInfo.ID] = []*expression.Column{idCol}
			}
		}
		p.Columns = append(p.Columns, &model.ColumnInfo{
			ID:   model.ExtraHandleID,
			Name: model.NewCIStr("_rowid"),
		})
		schema.Append(idCol)
		schema.TblID2Handle[tableInfo.ID] = []*expression.Column{idCol}
	} else {
		schema.TblID2Handle[tableInfo.ID] = []*expression.Column{pkCol}
	}
	p.SetSchema(schema)
	return p
}

// ApplyConditionChecker checks whether all or any output of apply matches a condition.
type ApplyConditionChecker struct {
	Condition expression.Expression
	All       bool
}

// buildApplyWithJoinType builds apply plan with outerPlan and innerPlan, which apply join with particular join type for
// every row from outerPlan and the whole innerPlan.
func (b *planBuilder) buildApplyWithJoinType(outerPlan, innerPlan LogicalPlan, tp JoinType) LogicalPlan {
	b.optFlag = b.optFlag | flagPredicatePushDown
	b.optFlag = b.optFlag | flagBuildKeyInfo
	b.optFlag = b.optFlag | flagDecorrelate
	ap := LogicalApply{LogicalJoin: LogicalJoin{JoinType: tp}}.init(b.allocator, b.ctx)
	if tp == LeftOuterJoin {
		ap.DefaultValues = make([]types.Datum, innerPlan.Schema().Len())
	}
	addChild(ap, outerPlan)
	addChild(ap, innerPlan)
	ap.SetSchema(expression.MergeSchema(outerPlan.Schema(), innerPlan.Schema()))
	for i := outerPlan.Schema().Len(); i < ap.Schema().Len(); i++ {
		ap.schema.Columns[i].IsAggOrSubq = true
	}
	return ap
}

// buildSemiApply builds apply plan with outerPlan and innerPlan, which apply semi-join for every row from outerPlan and the whole innerPlan.
func (b *planBuilder) buildSemiApply(outerPlan, innerPlan LogicalPlan, condition []expression.Expression, asScalar, not bool) LogicalPlan {
	b.optFlag = b.optFlag | flagPredicatePushDown
	b.optFlag = b.optFlag | flagBuildKeyInfo
	b.optFlag = b.optFlag | flagDecorrelate
	join := b.buildSemiJoin(outerPlan, innerPlan, condition, asScalar, not)
	ap := &LogicalApply{LogicalJoin: *join}
	ap.tp = TypeApply
	ap.id = ap.tp + ap.allocator.allocID()
	ap.self = ap
	ap.children[0].SetParents(ap)
	ap.children[1].SetParents(ap)
	return ap
}

func (b *planBuilder) buildExists(p LogicalPlan) LogicalPlan {
out:
	for {
		switch plan := p.(type) {
		// This can be removed when in exists clause,
		// e.g. exists(select count(*) from t order by a) is equal to exists t.
		case *Projection, *Sort:
			p = p.Children()[0].(LogicalPlan)
			p.SetParents()
		case *LogicalAggregation:
			if len(plan.GroupByItems) == 0 {
				p = b.buildTableDual()
				break out
			}
			p = p.Children()[0].(LogicalPlan)
			p.SetParents()
		default:
			break out
		}
	}
	exists := Exists{}.init(b.allocator, b.ctx)
	addChild(exists, p)
	newCol := &expression.Column{
		FromID:  exists.id,
		RetType: types.NewFieldType(mysql.TypeTiny),
		ColName: model.NewCIStr("exists_col")}
	exists.SetSchema(expression.NewSchema(newCol))
	return exists
}

func (b *planBuilder) buildMaxOneRow(p LogicalPlan) LogicalPlan {
	maxOneRow := MaxOneRow{}.init(b.allocator, b.ctx)
	addChild(maxOneRow, p)
	maxOneRow.SetSchema(p.Schema().Clone())
	return maxOneRow
}

func (b *planBuilder) buildSemiJoin(outerPlan, innerPlan LogicalPlan, onCondition []expression.Expression, asScalar bool, not bool) *LogicalJoin {
	joinPlan := LogicalJoin{}.init(b.allocator, b.ctx)
	for i, expr := range onCondition {
		onCondition[i] = expr.Decorrelate(outerPlan.Schema())
	}
	joinPlan.SetChildren(outerPlan, innerPlan)
	outerPlan.SetParents(joinPlan)
	innerPlan.SetParents(joinPlan)
	joinPlan.attachOnConds(onCondition)
	if asScalar {
		newSchema := outerPlan.Schema().Clone()
		newSchema.Append(&expression.Column{
			FromID:      joinPlan.id,
			ColName:     model.NewCIStr(fmt.Sprintf("%s_aux_0", joinPlan.id)),
			RetType:     types.NewFieldType(mysql.TypeTiny),
			IsAggOrSubq: true,
		})
		joinPlan.SetSchema(newSchema)
		joinPlan.JoinType = LeftOuterSemiJoin
	} else {
		joinPlan.SetSchema(outerPlan.Schema().Clone())
		joinPlan.JoinType = SemiJoin
	}
	joinPlan.anti = not
	return joinPlan
}

func (b *planBuilder) buildUpdate(update *ast.UpdateStmt) LogicalPlan {
	b.inUpdateStmt = true
	b.needColHandle++
	sel := &ast.SelectStmt{Fields: &ast.FieldList{}, From: update.TableRefs, Where: update.Where, OrderBy: update.Order, Limit: update.Limit}
	p := b.buildResultSetNode(sel.From.TableRefs)
	if b.err != nil {
		return nil
	}

	var tableList []*ast.TableName
	tableList = extractTableList(sel.From.TableRefs, tableList)
	for _, t := range tableList {
		dbName := t.Schema.L
		if dbName == "" {
			dbName = b.ctx.GetSessionVars().CurrentDB
		}
		b.visitInfo = appendVisitInfo(b.visitInfo, mysql.UpdatePriv, dbName, t.Name.L, "")
	}

	// Reject if a dashbase table is referred.
	isDashbaseReferred := false
	for _, table := range tableList {
		if strings.EqualFold(table.TableInfo.Engine, "Dashbase") {
			isDashbaseReferred = true
			break
		}
	}
	if isDashbaseReferred {
		b.err = errors.New("Cannot update a dashbase table")
		return nil
	}

	if sel.Where != nil {
		p = b.buildSelection(p, sel.Where, nil)
		if b.err != nil {
			return nil
		}
	}
	if sel.OrderBy != nil {
		p = b.buildSort(p, sel.OrderBy.Items, nil)
		if b.err != nil {
			return nil
		}
	}
	if sel.Limit != nil {
		p = b.buildLimit(p, sel.Limit)
		if b.err != nil {
			return nil
		}
	}
	orderedList, np := b.buildUpdateLists(tableList, update.List, p)
	if b.err != nil {
		return nil
	}
	p = np
	updt := Update{OrderedList: orderedList}.init(b.allocator, b.ctx)
	addChild(updt, p)
	updt.SetSchema(p.Schema())
	return updt
}

func (b *planBuilder) buildUpdateLists(tableList []*ast.TableName, list []*ast.Assignment, p LogicalPlan) ([]*expression.Assignment, LogicalPlan) {
	modifyColumns := make(map[string]struct{}, p.Schema().Len()) // Which columns are in set list.
	for _, assign := range list {
		col, _, err := p.findColumn(assign.Column)
		if err != nil {
			b.err = errors.Trace(err)
			return nil, nil
		}
		columnFullName := fmt.Sprintf("%s.%s.%s", col.DBName.L, col.TblName.L, col.ColName)
		modifyColumns[columnFullName] = struct{}{}
	}
	// If columnes in set list contains generated columns, raise error.
	for _, tn := range tableList {
		tableInfo := tn.TableInfo
		for _, colInfo := range tableInfo.Columns {
			if len(colInfo.GeneratedExprString) == 0 {
				continue
			}
			columnFullName := fmt.Sprintf("%s.%s.%s", tn.Schema.L, tn.Name.L, colInfo.Name.L)
			if _, ok := modifyColumns[columnFullName]; ok {
				b.err = ErrBadGeneratedColumn.GenByArgs(colInfo.Name.O, tableInfo.Name.O)
				return nil, nil
			}
		}
	}

	newList := make([]*expression.Assignment, 0, p.Schema().Len())
	for _, assign := range list {
		col, _, err := p.findColumn(assign.Column)
		if err != nil {
			b.err = errors.Trace(err)
			return nil, nil
		}
		var newExpr expression.Expression
		var np LogicalPlan
		newExpr, np, err = b.rewrite(assign.Expr, p, nil, false)
		if err != nil {
			b.err = errors.Trace(err)
			return nil, nil
		}
		p = np
		newList = append(newList, &expression.Assignment{Col: col.Clone().(*expression.Column), Expr: newExpr})
	}
	return newList, p
}

func (b *planBuilder) buildDelete(delete *ast.DeleteStmt) LogicalPlan {
<<<<<<< HEAD
	// Reject if a dashbase table is referred.
	isDashbaseReferred := false
	if delete.Tables != nil {
		for _, table := range delete.Tables.Tables {
			if strings.EqualFold(table.TableInfo.Engine, "Dashbase") {
				isDashbaseReferred = true
				break
			}
		}
	} else {
		var tableList []*ast.TableName
		tableList = extractTableList(delete.TableRefs.TableRefs, tableList)
		for _, table := range tableList {
			if strings.EqualFold(table.TableInfo.Engine, "Dashbase") {
				isDashbaseReferred = true
				break
			}
		}
	}
	if isDashbaseReferred {
		b.err = errors.New("Cannot delete from a dashbase table")
		return nil
	}

=======
	b.needColHandle++
>>>>>>> fafd205f
	sel := &ast.SelectStmt{Fields: &ast.FieldList{}, From: delete.TableRefs, Where: delete.Where, OrderBy: delete.Order, Limit: delete.Limit}
	p := b.buildResultSetNode(sel.From.TableRefs)
	if b.err != nil {
		return nil
	}

	if sel.Where != nil {
		p = b.buildSelection(p, sel.Where, nil)
		if b.err != nil {
			return nil
		}
	}
	if sel.OrderBy != nil {
		p = b.buildSort(p, sel.OrderBy.Items, nil)
		if b.err != nil {
			return nil
		}
	}
	if sel.Limit != nil {
		p = b.buildLimit(p, sel.Limit)
		if b.err != nil {
			return nil
		}
	}

	var tables []*ast.TableName
	if delete.Tables != nil {
		tables = delete.Tables.Tables
	}

	del := Delete{
		Tables:       tables,
		IsMultiTable: delete.IsMultiTable,
	}.init(b.allocator, b.ctx)
	addChild(del, p)
	del.SetSchema(expression.NewSchema())

	// Collect visitInfo.
	if delete.Tables != nil {
		// Delete a, b from a, b, c, d... add a and b.
		for _, table := range delete.Tables.Tables {
			b.visitInfo = appendVisitInfo(b.visitInfo, mysql.DeletePriv, table.Schema.L, table.TableInfo.Name.L, "")
		}
	} else {
		// Delete from a, b, c, d.
		var tableList []*ast.TableName
		tableList = extractTableList(delete.TableRefs.TableRefs, tableList)
		for _, v := range tableList {
			dbName := v.Schema.L
			if dbName == "" {
				dbName = b.ctx.GetSessionVars().CurrentDB
			}
			b.visitInfo = appendVisitInfo(b.visitInfo, mysql.DeletePriv, dbName, v.Name.L, "")
		}
	}

	return del
}

func extractTableList(node ast.ResultSetNode, input []*ast.TableName) []*ast.TableName {
	switch x := node.(type) {
	case *ast.Join:
		input = extractTableList(x.Left, input)
		input = extractTableList(x.Right, input)
	case *ast.TableSource:
		if s, ok := x.Source.(*ast.TableName); ok {
			input = append(input, s)
		}
	}
	return input
}

func appendVisitInfo(vi []visitInfo, priv mysql.PrivilegeType, db, tbl, col string) []visitInfo {
	return append(vi, visitInfo{
		privilege: priv,
		db:        db,
		table:     tbl,
		column:    col,
	})
}<|MERGE_RESOLUTION|>--- conflicted
+++ resolved
@@ -1060,7 +1060,6 @@
 		}
 	}
 
-<<<<<<< HEAD
 	isDashbaseReferred := false
 	var tableList []*ast.TableName
 	if sel.From != nil {
@@ -1078,10 +1077,10 @@
 			return nil
 		}
 		return b.buildDashbaseSelect(sel)
-=======
+	}
+
 	if sel.LockTp == ast.SelectLockForUpdate {
 		b.needColHandle++
->>>>>>> fafd205f
 	}
 
 	hasAgg := b.detectSelectAgg(sel)
@@ -1495,7 +1494,6 @@
 }
 
 func (b *planBuilder) buildDelete(delete *ast.DeleteStmt) LogicalPlan {
-<<<<<<< HEAD
 	// Reject if a dashbase table is referred.
 	isDashbaseReferred := false
 	if delete.Tables != nil {
@@ -1520,9 +1518,7 @@
 		return nil
 	}
 
-=======
 	b.needColHandle++
->>>>>>> fafd205f
 	sel := &ast.SelectStmt{Fields: &ast.FieldList{}, From: delete.TableRefs, Where: delete.Where, OrderBy: delete.Order, Limit: delete.Limit}
 	p := b.buildResultSetNode(sel.From.TableRefs)
 	if b.err != nil {
