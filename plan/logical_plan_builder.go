// Copyright 2016 PingCAP, Inc.
//
// Licensed under the Apache License, Version 2.0 (the "License");
// you may not use this file except in compliance with the License.
// You may obtain a copy of the License at
//
//     http://www.apache.org/licenses/LICENSE-2.0
//
// Unless required by applicable law or agreed to in writing, software
// distributed under the License is distributed on an "AS IS" BASIS,
// See the License for the specific language governing permissions and
// limitations under the License.

package plan

import (
	"fmt"
	"sort"

	"github.com/juju/errors"
	"github.com/pingcap/tidb/ast"
	"github.com/pingcap/tidb/expression"
	"github.com/pingcap/tidb/model"
	"github.com/pingcap/tidb/mysql"
	"github.com/pingcap/tidb/sessionctx"
	"github.com/pingcap/tidb/sessionctx/variable"
	"github.com/pingcap/tidb/statistics"
	"github.com/pingcap/tidb/util/types"
)

const (
	// TiDBMergeJoin is hint enforce merge join.
	TiDBMergeJoin = "tidb_smj"
	// TiDBIndexNestedLoopJoin is hint enforce index nested loop join.
	TiDBIndexNestedLoopJoin = "tidb_inlj"
)

type idAllocator struct {
	id int
}

func (a *idAllocator) allocID() string {
	a.id++
	return fmt.Sprintf("_%d", a.id)
}

func (p *LogicalAggregation) collectGroupByColumns() {
	p.groupByCols = p.groupByCols[:0]
	for _, item := range p.GroupByItems {
		if col, ok := item.(*expression.Column); ok {
			p.groupByCols = append(p.groupByCols, col)
		}
	}
}

func (b *planBuilder) buildAggregation(p LogicalPlan, aggFuncList []*ast.AggregateFuncExpr, gbyItems []expression.Expression) (LogicalPlan, map[int]int) {
	b.optFlag = b.optFlag | flagBuildKeyInfo
	b.optFlag = b.optFlag | flagAggregationOptimize

	agg := LogicalAggregation{AggFuncs: make([]expression.AggregationFunction, 0, len(aggFuncList))}.init(b.allocator, b.ctx)
	schema := expression.NewSchema(make([]*expression.Column, 0, len(aggFuncList)+p.Schema().Len())...)
	// aggIdxMap maps the old index to new index after applying common aggregation functions elimination.
	aggIndexMap := make(map[int]int)
	for i, aggFunc := range aggFuncList {
		var newArgList []expression.Expression
		for _, arg := range aggFunc.Args {
			newArg, np, err := b.rewrite(arg, p, nil, true)
			if err != nil {
				b.err = errors.Trace(err)
				return nil, nil
			}
			p = np
			newArgList = append(newArgList, newArg)
		}
		newFunc := expression.NewAggFunction(aggFunc.F, newArgList, aggFunc.Distinct)
		combined := false
		for j, oldFunc := range agg.AggFuncs {
			if oldFunc.Equal(newFunc, b.ctx) {
				aggIndexMap[i] = j
				combined = true
				break
			}
		}
		if !combined {
			position := len(agg.AggFuncs)
			aggIndexMap[i] = position
			agg.AggFuncs = append(agg.AggFuncs, newFunc)
			schema.Append(&expression.Column{
				FromID:      agg.id,
				ColName:     model.NewCIStr(fmt.Sprintf("%s_col_%d", agg.id, position)),
				Position:    position,
				IsAggOrSubq: true,
				RetType:     aggFunc.GetType()})
		}
	}
	for _, col := range p.Schema().Columns {
		newFunc := expression.NewAggFunction(ast.AggFuncFirstRow, []expression.Expression{col.Clone()}, false)
		agg.AggFuncs = append(agg.AggFuncs, newFunc)
		schema.Append(col.Clone().(*expression.Column))
	}
	addChild(agg, p)
	agg.GroupByItems = gbyItems
	agg.SetSchema(schema)
	agg.collectGroupByColumns()
	return agg, aggIndexMap
}

func (b *planBuilder) buildResultSetNode(node ast.ResultSetNode) LogicalPlan {
	switch x := node.(type) {
	case *ast.Join:
		return b.buildJoin(x)
	case *ast.TableSource:
		var p LogicalPlan
		switch v := x.Source.(type) {
		case *ast.SelectStmt:
			p = b.buildSelect(v)
		case *ast.UnionStmt:
			p = b.buildUnion(v)
		case *ast.TableName:
			p = b.buildDataSource(v)
		default:
			b.err = ErrUnsupportedType.Gen("unsupported table source type %T", v)
			return nil
		}
		if b.err != nil {
			return nil
		}
		if v, ok := p.(*DataSource); ok {
			v.TableAsName = &x.AsName
		}
		if x.AsName.L != "" {
			for _, col := range p.Schema().Columns {
				col.TblName = x.AsName
				col.DBName = model.NewCIStr("")
			}
		}
		return p
	case *ast.SelectStmt:
		return b.buildSelect(x)
	case *ast.UnionStmt:
		return b.buildUnion(x)
	default:
		b.err = ErrUnsupportedType.Gen("unsupported table source type %T", x)
		return nil
	}
}

func extractCorColumns(expr expression.Expression) (cols []*expression.CorrelatedColumn) {
	switch v := expr.(type) {
	case *expression.CorrelatedColumn:
		return []*expression.CorrelatedColumn{v}
	case *expression.ScalarFunction:
		for _, arg := range v.GetArgs() {
			cols = append(cols, extractCorColumns(arg)...)
		}
	}
	return
}

func extractOnCondition(conditions []expression.Expression, left LogicalPlan, right LogicalPlan) (
	eqCond []*expression.ScalarFunction, leftCond []expression.Expression, rightCond []expression.Expression,
	otherCond []expression.Expression) {
	for _, expr := range conditions {
		binop, ok := expr.(*expression.ScalarFunction)
		if ok && binop.FuncName.L == ast.EQ {
			ln, lOK := binop.GetArgs()[0].(*expression.Column)
			rn, rOK := binop.GetArgs()[1].(*expression.Column)
			if lOK && rOK {
				if left.Schema().Contains(ln) && right.Schema().Contains(rn) {
					eqCond = append(eqCond, binop)
					continue
				}
				if left.Schema().Contains(rn) && right.Schema().Contains(ln) {
					cond, _ := expression.NewFunction(binop.GetCtx(), ast.EQ, types.NewFieldType(mysql.TypeTiny), rn, ln)
					eqCond = append(eqCond, cond.(*expression.ScalarFunction))
					continue
				}
			}
		}
		columns := expression.ExtractColumns(expr)
		allFromLeft, allFromRight := true, true
		for _, col := range columns {
			if !left.Schema().Contains(col) {
				allFromLeft = false
			}
			if !right.Schema().Contains(col) {
				allFromRight = false
			}
		}
		if allFromRight {
			rightCond = append(rightCond, expr)
		} else if allFromLeft {
			leftCond = append(leftCond, expr)
		} else {
			otherCond = append(otherCond, expr)
		}
	}
	return
}

func extractTableAlias(p LogicalPlan) *model.CIStr {
	if dataSource, ok := p.(*DataSource); ok {
		if dataSource.TableAsName.L != "" {
			return dataSource.TableAsName
		}
		return &dataSource.tableInfo.Name
	} else if len(p.Schema().Columns) > 0 {
		if p.Schema().Columns[0].TblName.L != "" {
			return &(p.Schema().Columns[0].TblName)
		}
	}
	return nil
}

func (b *planBuilder) buildJoin(join *ast.Join) LogicalPlan {
	b.optFlag = b.optFlag | flagPredicatePushDown
	if join.Right == nil {
		return b.buildResultSetNode(join.Left)
	}
	leftPlan := b.buildResultSetNode(join.Left)
	rightPlan := b.buildResultSetNode(join.Right)
	leftAlias := extractTableAlias(leftPlan)
	rightAlias := extractTableAlias(rightPlan)

	newSchema := expression.MergeSchema(leftPlan.Schema(), rightPlan.Schema())
	joinPlan := LogicalJoin{}.init(b.allocator, b.ctx)
	addChild(joinPlan, leftPlan)
	addChild(joinPlan, rightPlan)
	joinPlan.SetSchema(newSchema)

	// Merge sub join's redundantSchema into this join plan. When handle query like
	// select t2.a from (t1 join t2 using (a)) join t3 using (a);
	// we can simply search in the top level join plan to find redundant column.
	var lRedundant, rRedundant *expression.Schema
	if left, ok := leftPlan.(*LogicalJoin); ok && left.redundantSchema != nil {
		lRedundant = left.redundantSchema
	}
	if right, ok := rightPlan.(*LogicalJoin); ok && right.redundantSchema != nil {
		rRedundant = right.redundantSchema
	}
	joinPlan.redundantSchema = expression.MergeSchema(lRedundant, rRedundant)

	if b.TableHints() != nil {
		joinPlan.preferMergeJoin = b.TableHints().ifPreferMergeJoin(leftAlias, rightAlias)
		if b.TableHints().ifPreferINLJ(leftAlias) {
			joinPlan.preferINLJ = joinPlan.preferINLJ | preferLeftAsOuter
		}
		if b.TableHints().ifPreferINLJ(rightAlias) {
			joinPlan.preferINLJ = joinPlan.preferINLJ | preferRightAsOuter
		}
		if joinPlan.preferMergeJoin && joinPlan.preferINLJ > 0 {
			b.err = errors.New("Optimizer Hints is conflict")
		}
	}

	if join.Using != nil {
		if err := b.buildUsingClause(joinPlan, leftPlan, rightPlan, join); err != nil {
			b.err = err
			return nil
		}
	} else if join.On != nil {
		onExpr, _, err := b.rewrite(join.On.Expr, joinPlan, nil, false)
		if err != nil {
			b.err = err
			return nil
		}
		if onExpr.IsCorrelated() {
			b.err = errors.New("ON condition doesn't support subqueries yet")
		}
		onCondition := expression.SplitCNFItems(onExpr)
		joinPlan.attachOnConds(onCondition)
	} else if joinPlan.JoinType == InnerJoin {
		joinPlan.cartesianJoin = true
	}
	if join.Tp == ast.LeftJoin {
		joinPlan.JoinType = LeftOuterJoin
		joinPlan.DefaultValues = make([]types.Datum, rightPlan.Schema().Len())
	} else if join.Tp == ast.RightJoin {
		joinPlan.JoinType = RightOuterJoin
		joinPlan.DefaultValues = make([]types.Datum, leftPlan.Schema().Len())
	} else {
		joinPlan.JoinType = InnerJoin
	}
	return joinPlan
}

// buildUsingClause do redundant column elimination and column ordering based on using clause.
// According to standard SQL, producing this display order:
// First, coalesced common columns of the two joined tables, in the order in which they occur in the first table.
// Second, columns unique to the first table, in order in which they occur in that table.
// Third, columns unique to the second table, in order in which they occur in that table.
func (b *planBuilder) buildUsingClause(p *LogicalJoin, leftPlan, rightPlan LogicalPlan, join *ast.Join) error {
	lsc := leftPlan.Schema().Clone()
	rsc := rightPlan.Schema().Clone()

	schemaCols := make([]*expression.Column, 0, len(lsc.Columns)+len(rsc.Columns)-len(join.Using))
	redundantCols := make([]*expression.Column, 0, len(join.Using))
	conds := make([]*expression.ScalarFunction, 0, len(join.Using))

	redundant := make(map[string]bool, len(join.Using))
	for _, col := range join.Using {
		var (
			err    error
			lc, rc *expression.Column
			cond   expression.Expression
		)

		if lc, err = lsc.FindColumn(col); err != nil {
			return errors.Trace(err)
		}
		if rc, err = rsc.FindColumn(col); err != nil {
			return errors.Trace(err)
		}
		redundant[col.Name.L] = true
		if lc == nil || rc == nil {
			// Same as MySQL.
			return ErrUnknownColumn.GenByArgs(col.Name, "from clause")
		}

		if cond, err = expression.NewFunction(b.ctx, ast.EQ, types.NewFieldType(mysql.TypeTiny), lc, rc); err != nil {
			return errors.Trace(err)
		}
		conds = append(conds, cond.(*expression.ScalarFunction))

		if join.Tp == ast.RightJoin {
			schemaCols = append(schemaCols, rc)
			redundantCols = append(redundantCols, lc)
		} else {
			schemaCols = append(schemaCols, lc)
			redundantCols = append(redundantCols, rc)
		}
	}

	// Columns in using clause may not ordered in the order in which they occur in the first table, so reorder them.
	sort.Slice(schemaCols, func(i, j int) bool {
		return schemaCols[i].Position < schemaCols[j].Position
	})

	if join.Tp == ast.RightJoin {
		lsc, rsc = rsc, lsc
	}
	for _, col := range lsc.Columns {
		if !redundant[col.ColName.L] {
			schemaCols = append(schemaCols, col)
		}
	}
	for _, col := range rsc.Columns {
		if !redundant[col.ColName.L] {
			schemaCols = append(schemaCols, col)
		}
	}

	p.SetSchema(expression.NewSchema(schemaCols...))
	p.EqualConditions = append(conds, p.EqualConditions...)

	// p.redundantSchema may contains columns which are merged from sub join, so merge it with redundantCols.
	p.redundantSchema = expression.MergeSchema(p.redundantSchema, expression.NewSchema(redundantCols...))

	return nil
}

func (b *planBuilder) buildSelection(p LogicalPlan, where ast.ExprNode, AggMapper map[*ast.AggregateFuncExpr]int) LogicalPlan {
	b.optFlag = b.optFlag | flagPredicatePushDown
	conditions := splitWhere(where)
	expressions := make([]expression.Expression, 0, len(conditions))
	selection := Selection{}.init(b.allocator, b.ctx)
	for _, cond := range conditions {
		expr, np, err := b.rewrite(cond, p, AggMapper, false)
		if err != nil {
			b.err = err
			return nil
		}
		p = np
		if expr == nil {
			continue
		}
		expressions = append(expressions, expression.SplitCNFItems(expr)...)
	}
	if len(expressions) == 0 {
		return p
	}
	selection.Conditions = expressions
	selection.SetSchema(p.Schema().Clone())
	addChild(selection, p)
	return selection
}

// buildProjection returns a Projection plan and non-aux columns length.
func (b *planBuilder) buildProjection(p LogicalPlan, fields []*ast.SelectField, mapper map[*ast.AggregateFuncExpr]int) (LogicalPlan, int) {
	proj := Projection{Exprs: make([]expression.Expression, 0, len(fields))}.init(b.allocator, b.ctx)
	schema := expression.NewSchema(make([]*expression.Column, 0, len(fields))...)
	oldLen := 0
	for _, field := range fields {
		newExpr, np, err := b.rewrite(field.Expr, p, mapper, true)
		if err != nil {
			b.err = errors.Trace(err)
			return nil, oldLen
		}
		p = np
		proj.Exprs = append(proj.Exprs, newExpr)
		var tblName, colName model.CIStr
		if field.AsName.L != "" {
			colName = field.AsName
		} else if c, ok := newExpr.(*expression.Column); ok && !c.IsAggOrSubq {
			if astCol, ok := getInnerFromParentheses(field.Expr).(*ast.ColumnNameExpr); ok {
				colName = astCol.Name.Name
				tblName = astCol.Name.Table
			} else {
				colName = c.ColName
				tblName = c.TblName
			}
		} else {
			// When the query is select t.a from t group by a; The Column Name should be a but not t.a;
			if agg, ok := field.Expr.(*ast.AggregateFuncExpr); ok && agg.F == ast.AggFuncFirstRow {
				if col, ok := agg.Args[0].(*ast.ColumnNameExpr); ok {
					colName = col.Name.Name
				}
			} else {
				innerExpr := getInnerFromParentheses(field.Expr)
				if _, ok := innerExpr.(*ast.ValueExpr); ok && innerExpr.Text() != "" {
					colName = model.NewCIStr(innerExpr.Text())
				} else {
					colName = model.NewCIStr(field.Text())
				}
			}
		}
		col := &expression.Column{
			FromID:  proj.id,
			TblName: tblName,
			ColName: colName,
			RetType: newExpr.GetType(),
		}
		if !field.Auxiliary {
			oldLen++
		}
		schema.Append(col)
		col.Position = schema.Len()
	}
	proj.SetSchema(schema)
	addChild(proj, p)
	return proj, oldLen
}

func (b *planBuilder) buildDistinct(child LogicalPlan, length int) LogicalPlan {
	b.optFlag = b.optFlag | flagBuildKeyInfo
	b.optFlag = b.optFlag | flagAggregationOptimize
	agg := LogicalAggregation{
		AggFuncs:     make([]expression.AggregationFunction, 0, child.Schema().Len()),
		GroupByItems: expression.Column2Exprs(child.Schema().Clone().Columns[:length]),
	}.init(b.allocator, b.ctx)
	agg.collectGroupByColumns()
	for _, col := range child.Schema().Columns {
		agg.AggFuncs = append(agg.AggFuncs, expression.NewAggFunction(ast.AggFuncFirstRow, []expression.Expression{col}, false))
	}
	addChild(agg, child)
	agg.SetSchema(child.Schema().Clone())
	return agg
}

func (b *planBuilder) buildUnion(union *ast.UnionStmt) LogicalPlan {
	u := Union{}.init(b.allocator, b.ctx)
	u.children = make([]Plan, len(union.SelectList.Selects))
	for i, sel := range union.SelectList.Selects {
		u.children[i] = b.buildSelect(sel)
	}
	firstSchema := u.children[0].Schema().Clone()
	for i, sel := range u.children {
		if firstSchema.Len() != sel.Schema().Len() {
			b.err = errors.New("The used SELECT statements have a different number of columns")
			return nil
		}
		if _, ok := sel.(*Projection); !ok {
			proj := Projection{Exprs: expression.Column2Exprs(sel.Schema().Columns)}.init(b.allocator, b.ctx)
			proj.SetSchema(sel.Schema().Clone())
			sel.SetParents(proj)
			proj.SetChildren(sel)
			sel = proj
			u.children[i] = proj
		}
		for i, col := range sel.Schema().Columns {
			/*
			 * The lengths of the columns in the UNION result take into account the values retrieved by all of the SELECT statements
			 * SELECT REPEAT('a',1) UNION SELECT REPEAT('b',10);
			 * +---------------+
			 * | REPEAT('a',1) |
			 * +---------------+
			 * | a             |
			 * | bbbbbbbbbb    |
			 * +---------------+
			 */
			if col.RetType.Flen > firstSchema.Columns[i].RetType.Flen {
				firstSchema.Columns[i].RetType.Flen = col.RetType.Flen
			}
			// For select nul union select "abc", we should not convert "abc" to nil.
			// And the result field type should be VARCHAR.
			if firstSchema.Columns[i].RetType.Tp == 0 || firstSchema.Columns[i].RetType.Tp == mysql.TypeNull {
				firstSchema.Columns[i].RetType.Tp = col.RetType.Tp
			}
		}
		sel.SetParents(u)
	}
	for _, v := range firstSchema.Columns {
		v.FromID = u.id
		v.DBName = model.NewCIStr("")
	}

	u.SetSchema(firstSchema)
	var p LogicalPlan
	p = u
	if union.Distinct {
		p = b.buildDistinct(u, u.Schema().Len())
	}
	if union.OrderBy != nil {
		p = b.buildSort(p, union.OrderBy.Items, nil)
	}
	if union.Limit != nil {
		p = b.buildLimit(p, union.Limit)
	}
	return p
}

// ByItems wraps a "by" item.
type ByItems struct {
	Expr expression.Expression
	Desc bool
}

// String implements fmt.Stringer interface.
func (by *ByItems) String() string {
	if by.Desc {
		return fmt.Sprintf("%s true", by.Expr)
	}
	return by.Expr.String()
}

func (b *planBuilder) buildSort(p LogicalPlan, byItems []*ast.ByItem, aggMapper map[*ast.AggregateFuncExpr]int) LogicalPlan {
	sort := Sort{}.init(b.allocator, b.ctx)
	exprs := make([]*ByItems, 0, len(byItems))
	for _, item := range byItems {
		it, np, err := b.rewrite(item.Expr, p, aggMapper, true)
		if err != nil {
			b.err = err
			return nil
		}
		p = np
		exprs = append(exprs, &ByItems{Expr: it, Desc: item.Desc})
	}
	sort.ByItems = exprs
	addChild(sort, p)
	sort.SetSchema(p.Schema().Clone())
	return sort
}

// getUintForLimitOffset gets uint64 value for limit/offset.
// For ordinary statement, limit/offset should be uint64 constant value.
// For prepared statement, limit/offset is string. We should convert it to uint64.
func getUintForLimitOffset(sc *variable.StatementContext, val interface{}) (uint64, error) {
	switch v := val.(type) {
	case uint64:
		return v, nil
	case int64:
		if v >= 0 {
			return uint64(v), nil
		}
	case string:
		uVal, err := types.StrToUint(sc, v)
		return uVal, errors.Trace(err)
	}
	return 0, errors.Errorf("Invalid type %T for Limit/Offset", val)
}

func (b *planBuilder) buildLimit(src LogicalPlan, limit *ast.Limit) LogicalPlan {
	if UseDAGPlanBuilder(b.ctx) {
		b.optFlag = b.optFlag | flagPushDownTopN
	}
	var (
		offset, count uint64
		err           error
	)
	sc := b.ctx.GetSessionVars().StmtCtx
	if limit.Offset != nil {
		offset, err = getUintForLimitOffset(sc, limit.Offset.GetValue())
		if err != nil {
			b.err = ErrWrongArguments
			return nil
		}
	}
	if limit.Count != nil {
		count, err = getUintForLimitOffset(sc, limit.Count.GetValue())
		if err != nil {
			b.err = ErrWrongArguments
			return nil
		}
	}

	li := Limit{
		Offset: offset,
		Count:  count,
	}.init(b.allocator, b.ctx)
	addChild(li, src)
	li.SetSchema(src.Schema().Clone())
	return li
}

// colMatch(a,b) means that if a match b, e.g. t.a can match test.t.a but test.t.a can't match t.a.
// Because column a want column from database test exactly.
func colMatch(a *ast.ColumnName, b *ast.ColumnName) bool {
	if a.Schema.L == "" || a.Schema.L == b.Schema.L {
		if a.Table.L == "" || a.Table.L == b.Table.L {
			return a.Name.L == b.Name.L
		}
	}
	return false
}

func matchField(f *ast.SelectField, col *ast.ColumnNameExpr, ignoreAsName bool) bool {
	// if col specify a table name, resolve from table source directly.
	if col.Name.Table.L == "" {
		if f.AsName.L == "" || ignoreAsName {
			if curCol, isCol := f.Expr.(*ast.ColumnNameExpr); isCol {
				return curCol.Name.Name.L == col.Name.Name.L
			}
			// a expression without as name can't be matched.
			return false
		}
		return f.AsName.L == col.Name.Name.L
	}
	return false
}

func resolveFromSelectFields(v *ast.ColumnNameExpr, fields []*ast.SelectField, ignoreAsName bool) (index int, err error) {
	var matchedExpr ast.ExprNode
	index = -1
	for i, field := range fields {
		if field.Auxiliary {
			continue
		}
		if matchField(field, v, ignoreAsName) {
			curCol, isCol := field.Expr.(*ast.ColumnNameExpr)
			if !isCol {
				return i, nil
			}
			if matchedExpr == nil {
				matchedExpr = curCol
				index = i
			} else if !colMatch(matchedExpr.(*ast.ColumnNameExpr).Name, curCol.Name) &&
				!colMatch(curCol.Name, matchedExpr.(*ast.ColumnNameExpr).Name) {
				return -1, ErrAmbiguous.GenByArgs(curCol.Name.Name.L)
			}
		}
	}
	return
}

// AggregateFuncExtractor visits Expr tree.
// It converts ColunmNameExpr to AggregateFuncExpr and collects AggregateFuncExpr.
type havingAndOrderbyExprResolver struct {
	inAggFunc    bool
	inExpr       bool
	orderBy      bool
	err          error
	p            LogicalPlan
	selectFields []*ast.SelectField
	aggMapper    map[*ast.AggregateFuncExpr]int
	colMapper    map[*ast.ColumnNameExpr]int
	gbyItems     []*ast.ByItem
	outerSchemas []*expression.Schema
}

// Enter implements Visitor interface.
func (a *havingAndOrderbyExprResolver) Enter(n ast.Node) (node ast.Node, skipChildren bool) {
	switch n.(type) {
	case *ast.AggregateFuncExpr:
		a.inAggFunc = true
	case *ast.ParamMarkerExpr, *ast.ColumnNameExpr, *ast.ColumnName:
	case *ast.SubqueryExpr, *ast.ExistsSubqueryExpr:
		// Enter a new context, skip it.
		// For example: select sum(c) + c + exists(select c from t) from t;
		return n, true
	default:
		a.inExpr = true
	}
	return n, false
}

func (a *havingAndOrderbyExprResolver) resolveFromSchema(v *ast.ColumnNameExpr, schema *expression.Schema) (int, error) {
	col, err := schema.FindColumn(v.Name)
	if err != nil {
		return -1, errors.Trace(err)
	}
	if col == nil {
		return -1, nil
	}
	newColName := &ast.ColumnName{
		Schema: col.DBName,
		Table:  col.TblName,
		Name:   col.ColName,
	}
	for i, field := range a.selectFields {
		if c, ok := field.Expr.(*ast.ColumnNameExpr); ok && colMatch(newColName, c.Name) {
			return i, nil
		}
	}
	sf := &ast.SelectField{
		Expr:      &ast.ColumnNameExpr{Name: newColName},
		Auxiliary: true,
	}
	sf.Expr.SetType(col.GetType())
	a.selectFields = append(a.selectFields, sf)
	return len(a.selectFields) - 1, nil
}

// Leave implements Visitor interface.
func (a *havingAndOrderbyExprResolver) Leave(n ast.Node) (node ast.Node, ok bool) {
	switch v := n.(type) {
	case *ast.AggregateFuncExpr:
		a.inAggFunc = false
		a.aggMapper[v] = len(a.selectFields)
		a.selectFields = append(a.selectFields, &ast.SelectField{
			Auxiliary: true,
			Expr:      v,
			AsName:    model.NewCIStr(fmt.Sprintf("sel_agg_%d", len(a.selectFields))),
		})
	case *ast.ColumnNameExpr:
		resolveFieldsFirst := true
		if a.inAggFunc || (a.orderBy && a.inExpr) {
			resolveFieldsFirst = false
		}
		if !a.inAggFunc && !a.orderBy {
			for _, item := range a.gbyItems {
				if col, ok := item.Expr.(*ast.ColumnNameExpr); ok &&
					(colMatch(v.Name, col.Name) || colMatch(col.Name, v.Name)) {
					resolveFieldsFirst = false
					break
				}
			}
		}
		index := -1
		if resolveFieldsFirst {
			index, a.err = resolveFromSelectFields(v, a.selectFields, false)
			if a.err != nil {
				return node, false
			}
			if index == -1 {
				if a.orderBy {
					index, a.err = a.resolveFromSchema(v, a.p.Schema())
				} else {
					index, a.err = resolveFromSelectFields(v, a.selectFields, true)
				}
			}
		} else {
			// We should ignore the err when resolving from schema. Because we could resolve successfully
			// when considering select fields.
			index, _ = a.resolveFromSchema(v, a.p.Schema())
			if index == -1 {
				index, a.err = resolveFromSelectFields(v, a.selectFields, false)
			}
		}
		if a.err != nil {
			return node, false
		}
		if index == -1 {
			// If we can't find it any where, it may be a correlated columns.
			for _, schema := range a.outerSchemas {
				if col, _ := schema.FindColumn(v.Name); col != nil {
					return n, true
				}
			}
			a.err = errors.Errorf("Unknown Column %s", v.Name.Name.L)
			return node, false
		}
		if a.inAggFunc {
			return a.selectFields[index].Expr, true
		}
		a.colMapper[v] = index
	}
	return n, true
}

// resolveHavingAndOrderBy will process aggregate functions and resolve the columns that don't exist in select fields.
// If we found some columns that are not in select fields, we will append it to select fields and update the colMapper.
// When we rewrite the order by / having expression, we will find column in map at first.
func (b *planBuilder) resolveHavingAndOrderBy(sel *ast.SelectStmt, p LogicalPlan) (
	map[*ast.AggregateFuncExpr]int, map[*ast.AggregateFuncExpr]int) {
	extractor := &havingAndOrderbyExprResolver{
		p:            p,
		selectFields: sel.Fields.Fields,
		aggMapper:    make(map[*ast.AggregateFuncExpr]int),
		colMapper:    b.colMapper,
		outerSchemas: b.outerSchemas,
	}
	if sel.GroupBy != nil {
		extractor.gbyItems = sel.GroupBy.Items
	}
	// Extract agg funcs from having clause.
	if sel.Having != nil {
		n, ok := sel.Having.Expr.Accept(extractor)
		if !ok {
			b.err = errors.Trace(extractor.err)
			return nil, nil
		}
		sel.Having.Expr = n.(ast.ExprNode)
	}
	havingAggMapper := extractor.aggMapper
	extractor.aggMapper = make(map[*ast.AggregateFuncExpr]int)
	extractor.orderBy = true
	extractor.inExpr = false
	// Extract agg funcs from order by clause.
	if sel.OrderBy != nil {
		for _, item := range sel.OrderBy.Items {
			n, ok := item.Expr.Accept(extractor)
			if !ok {
				b.err = errors.Trace(extractor.err)
				return nil, nil
			}
			item.Expr = n.(ast.ExprNode)
		}
	}
	sel.Fields.Fields = extractor.selectFields
	return havingAggMapper, extractor.aggMapper
}

func (b *planBuilder) extractAggFuncs(fields []*ast.SelectField) ([]*ast.AggregateFuncExpr, map[*ast.AggregateFuncExpr]int) {
	extractor := &AggregateFuncExtractor{}
	for _, f := range fields {
		n, _ := f.Expr.Accept(extractor)
		f.Expr = n.(ast.ExprNode)
	}
	aggList := extractor.AggFuncs
	totalAggMapper := make(map[*ast.AggregateFuncExpr]int)

	for i, agg := range aggList {
		totalAggMapper[agg] = i
	}
	return aggList, totalAggMapper
}

// gbyResolver resolves group by items from select fields.
type gbyResolver struct {
	fields []*ast.SelectField
	schema *expression.Schema
	err    error
	inExpr bool
}

func (g *gbyResolver) Enter(inNode ast.Node) (ast.Node, bool) {
	switch inNode.(type) {
	case *ast.SubqueryExpr, *ast.CompareSubqueryExpr, *ast.ExistsSubqueryExpr:
		return inNode, true
	case *ast.ValueExpr, *ast.ColumnNameExpr, *ast.ParenthesesExpr, *ast.ColumnName:
	default:
		g.inExpr = true
	}
	return inNode, false
}

func (g *gbyResolver) Leave(inNode ast.Node) (ast.Node, bool) {
	switch v := inNode.(type) {
	case *ast.ColumnNameExpr:
		col, err := g.schema.FindColumn(v.Name)
		if col == nil || !g.inExpr {
			var index = -1
			index, g.err = resolveFromSelectFields(v, g.fields, false)
			if g.err != nil {
				return inNode, false
			}
			if col != nil {
				return inNode, true
			}
			if index != -1 {
				return g.fields[index].Expr, true
			}
			g.err = errors.Trace(err)
			return inNode, false
		}
	case *ast.PositionExpr:
		if v.N >= 1 && v.N <= len(g.fields) {
			return g.fields[v.N-1].Expr, true
		}
		g.err = errors.Errorf("Unknown column '%d' in 'group statement'", v.N)
		return inNode, false
	}
	return inNode, true
}

func (b *planBuilder) resolveGbyExprs(p LogicalPlan, gby *ast.GroupByClause, fields []*ast.SelectField) (LogicalPlan, []expression.Expression) {
	exprs := make([]expression.Expression, 0, len(gby.Items))
	resolver := &gbyResolver{fields: fields, schema: p.Schema()}
	for _, item := range gby.Items {
		resolver.inExpr = false
		retExpr, _ := item.Expr.Accept(resolver)
		if resolver.err != nil {
			b.err = errors.Trace(resolver.err)
			return nil, nil
		}
		item.Expr = retExpr.(ast.ExprNode)
		expr, np, err := b.rewrite(item.Expr, p, nil, true)
		if err != nil {
			b.err = errors.Trace(err)
			return nil, nil
		}
		exprs = append(exprs, expr)
		p = np
	}
	return p, exprs
}

func (b *planBuilder) unfoldWildStar(p LogicalPlan, selectFields []*ast.SelectField) (resultList []*ast.SelectField) {
	for i, field := range selectFields {
		if field.WildCard == nil {
			resultList = append(resultList, field)
			continue
		}
		if field.WildCard.Table.L == "" && i > 0 {
			b.err = ErrInvalidWildCard
			return
		}
		dbName := field.WildCard.Schema
		tblName := field.WildCard.Table
		for _, col := range p.Schema().Columns {
			if (dbName.L == "" || dbName.L == col.DBName.L) &&
				(tblName.L == "" || tblName.L == col.TblName.L) {
				colName := &ast.ColumnNameExpr{
					Name: &ast.ColumnName{
						Schema: col.DBName,
						Table:  col.TblName,
						Name:   col.ColName,
					}}
				colName.SetType(col.GetType())
				field := &ast.SelectField{Expr: colName}
				field.SetText(col.ColName.O)
				resultList = append(resultList, field)
			}
		}
	}
	return
}

func (b *planBuilder) pushTableHints(hints []*ast.TableOptimizerHint) bool {
	var sortMergeTables, INLJTables []model.CIStr
	for _, hint := range hints {
		switch hint.HintName.L {
		case TiDBMergeJoin:
			sortMergeTables = append(sortMergeTables, hint.Tables...)
		case TiDBIndexNestedLoopJoin:
			INLJTables = append(INLJTables, hint.Tables...)
		default:
			// ignore hints that not implemented
		}
	}
	if len(sortMergeTables) != 0 || len(INLJTables) != 0 {
		b.tableHintInfo = append(b.tableHintInfo, tableHintInfo{
			sortMergeJoinTables: sortMergeTables,
			INLJTables:          INLJTables,
		})
		return true
	}
	return false
}

func (b *planBuilder) popTableHints() {
	b.tableHintInfo = b.tableHintInfo[:len(b.tableHintInfo)-1]
}

// TableHints returns the *tableHintInfo of PlanBuilder.
func (b *planBuilder) TableHints() *tableHintInfo {
	if b.tableHintInfo == nil || len(b.tableHintInfo) == 0 {
		return nil
	}
	return &(b.tableHintInfo[len(b.tableHintInfo)-1])
}

func (b *planBuilder) buildSelect(sel *ast.SelectStmt) LogicalPlan {
	if sel.TableHints != nil {
		// table hints without query block support only visible in current SELECT
		if b.pushTableHints(sel.TableHints) {
			defer b.popTableHints()
		}
	}

	hasAgg := b.detectSelectAgg(sel)
	var (
		p                             LogicalPlan
		aggFuncs                      []*ast.AggregateFuncExpr
		havingMap, orderMap, totalMap map[*ast.AggregateFuncExpr]int
		gbyCols                       []expression.Expression
	)
	if sel.From != nil {
		p = b.buildResultSetNode(sel.From.TableRefs)
	} else {
		p = b.buildTableDual()
	}
	if b.err != nil {
		return nil
	}
	originalFields := sel.Fields.Fields
	sel.Fields.Fields = b.unfoldWildStar(p, sel.Fields.Fields)
	if b.err != nil {
		return nil
	}
	if sel.GroupBy != nil {
		p, gbyCols = b.resolveGbyExprs(p, sel.GroupBy, sel.Fields.Fields)
		if b.err != nil {
			return nil
		}
	}
	// We must resolve having and order by clause before build projection,
	// because when the query is "select a+1 as b from t having sum(b) < 0", we must replace sum(b) to sum(a+1),
	// which only can be done before building projection and extracting Agg functions.
	havingMap, orderMap = b.resolveHavingAndOrderBy(sel, p)
	if sel.Where != nil {
		p = b.buildSelection(p, sel.Where, nil)
		if b.err != nil {
			return nil
		}
	}
	if sel.LockTp != ast.SelectLockNone {
		p = b.buildSelectLock(p, sel.LockTp)
	}
	if hasAgg {
		aggFuncs, totalMap = b.extractAggFuncs(sel.Fields.Fields)
		if b.err != nil {
			return nil
		}
		var aggIndexMap map[int]int
		p, aggIndexMap = b.buildAggregation(p, aggFuncs, gbyCols)
		for k, v := range totalMap {
			totalMap[k] = aggIndexMap[v]
		}
		if b.err != nil {
			return nil
		}
	}
	var oldLen int
	p, oldLen = b.buildProjection(p, sel.Fields.Fields, totalMap)
	if b.err != nil {
		return nil
	}
	if sel.Having != nil {
		p = b.buildSelection(p, sel.Having.Expr, havingMap)
		if b.err != nil {
			return nil
		}
	}
	if sel.Distinct {
		p = b.buildDistinct(p, oldLen)
		if b.err != nil {
			return nil
		}
	}
	if sel.OrderBy != nil {
		p = b.buildSort(p, sel.OrderBy.Items, orderMap)
		if b.err != nil {
			return nil
		}
	}
	if sel.Limit != nil {
		p = b.buildLimit(p, sel.Limit)
		if b.err != nil {
			return nil
		}
	}
	sel.Fields.Fields = originalFields
	if oldLen != p.Schema().Len() {
		proj := Projection{Exprs: expression.Column2Exprs(p.Schema().Columns[:oldLen])}.init(b.allocator, b.ctx)
		addChild(proj, p)
		proj.SetSchema(expression.NewSchema(p.Schema().Columns[:oldLen]...))
		return proj
	}

	return p
}

func (b *planBuilder) buildTableDual() LogicalPlan {
	dual := TableDual{RowCount: 1}.init(b.allocator, b.ctx)
	dual.SetSchema(expression.NewSchema())
	return dual
}

func (b *planBuilder) buildDataSource(tn *ast.TableName) LogicalPlan {
	handle := sessionctx.GetDomain(b.ctx).StatsHandle()
	var statisticTable *statistics.Table
	if handle == nil {
		// When the first session is created, the handle hasn't been initialized.
		statisticTable = statistics.PseudoTable(tn.TableInfo.ID)
	} else {
		statisticTable = handle.GetTableStats(tn.TableInfo.ID)
	}
	if b.err != nil {
		return nil
	}
	schemaName := tn.Schema
	if schemaName.L == "" {
		schemaName = model.NewCIStr(b.ctx.GetSessionVars().CurrentDB)
	}
	tbl, err := b.is.TableByName(schemaName, tn.Name)
	if err != nil {
		b.err = errors.Trace(err)
		return nil
	}
	tableInfo := tbl.Meta()

	p := DataSource{
		indexHints:     tn.IndexHints,
		tableInfo:      tableInfo,
		statisticTable: statisticTable,
		DBName:         schemaName,
		GenValues:      make(map[int]expression.Expression, 0),
	}.init(b.allocator, b.ctx)

	b.visitInfo = appendVisitInfo(b.visitInfo, mysql.SelectPriv, schemaName.L, tableInfo.Name.L, "")

	// Equal condition contains a column from previous joined table.
	schema := expression.NewSchema(make([]*expression.Column, 0, len(tableInfo.Columns))...)
	for i, col := range tableInfo.Columns {
		if b.inUpdateStmt {
			switch col.State {
			case model.StatePublic, model.StateWriteOnly, model.StateWriteReorganization:
			default:
				continue
			}
		} else if col.State != model.StatePublic {
			continue
		}
		p.Columns = append(p.Columns, col)
		schema.Append(&expression.Column{
			FromID:   p.id,
			ColName:  col.Name,
			TblName:  tableInfo.Name,
			DBName:   schemaName,
			RetType:  &col.FieldType,
			Position: i, // NOTE: Position can be discontinuous?
			ID:       col.ID})
	}
	p.SetSchema(schema)
	// for not stored generated column
	for _, col := range schema.Columns {
		idx := col.Position
		colInfo := tableInfo.Columns[idx]
		if len(colInfo.GeneratedExprString) != 0 && !colInfo.GeneratedStored {
			expr, _, err := b.rewrite(tbl.Cols()[idx].GeneratedExpr, p, nil, true)
			if err != nil {
				b.err = errors.Trace(err)
				return nil
			}
			p.GenValues[idx] = expr
		}
	}
	return p
}

// ApplyConditionChecker checks whether all or any output of apply matches a condition.
type ApplyConditionChecker struct {
	Condition expression.Expression
	All       bool
}

// buildApplyWithJoinType builds apply plan with outerPlan and innerPlan, which apply join with particular join type for
// every row from outerPlan and the whole innerPlan.
func (b *planBuilder) buildApplyWithJoinType(outerPlan, innerPlan LogicalPlan, tp JoinType) LogicalPlan {
	b.optFlag = b.optFlag | flagPredicatePushDown
	b.optFlag = b.optFlag | flagBuildKeyInfo
	b.optFlag = b.optFlag | flagDecorrelate
	ap := LogicalApply{LogicalJoin: LogicalJoin{JoinType: tp}}.init(b.allocator, b.ctx)

	addChild(ap, outerPlan)
	addChild(ap, innerPlan)
	ap.SetSchema(expression.MergeSchema(outerPlan.Schema(), innerPlan.Schema()))
	for i := outerPlan.Schema().Len(); i < ap.Schema().Len(); i++ {
		ap.schema.Columns[i].IsAggOrSubq = true
	}
	return ap
}

// buildSemiApply builds apply plan with outerPlan and innerPlan, which apply semi-join for every row from outerPlan and the whole innerPlan.
func (b *planBuilder) buildSemiApply(outerPlan, innerPlan LogicalPlan, condition []expression.Expression, asScalar, not bool) LogicalPlan {
	b.optFlag = b.optFlag | flagPredicatePushDown
	b.optFlag = b.optFlag | flagBuildKeyInfo
	b.optFlag = b.optFlag | flagDecorrelate
	join := b.buildSemiJoin(outerPlan, innerPlan, condition, asScalar, not)
	ap := &LogicalApply{LogicalJoin: *join}
	ap.tp = TypeApply
	ap.id = ap.tp + ap.allocator.allocID()
	ap.self = ap
	ap.children[0].SetParents(ap)
	ap.children[1].SetParents(ap)
	return ap
}

func (b *planBuilder) buildExists(p LogicalPlan) LogicalPlan {
out:
	for {
		switch plan := p.(type) {
		// This can be removed when in exists clause,
		// e.g. exists(select count(*) from t order by a) is equal to exists t.
		case *Projection, *Sort:
			p = p.Children()[0].(LogicalPlan)
			p.SetParents()
		case *LogicalAggregation:
			if len(plan.GroupByItems) == 0 {
				p = b.buildTableDual()
				break out
			}
			p = p.Children()[0].(LogicalPlan)
			p.SetParents()
		default:
			break out
		}
	}
	exists := Exists{}.init(b.allocator, b.ctx)
	addChild(exists, p)
	newCol := &expression.Column{
		FromID:  exists.id,
		RetType: types.NewFieldType(mysql.TypeTiny),
		ColName: model.NewCIStr("exists_col")}
	exists.SetSchema(expression.NewSchema(newCol))
	return exists
}

func (b *planBuilder) buildMaxOneRow(p LogicalPlan) LogicalPlan {
	maxOneRow := MaxOneRow{}.init(b.allocator, b.ctx)
	addChild(maxOneRow, p)
	maxOneRow.SetSchema(p.Schema().Clone())
	return maxOneRow
}

func (b *planBuilder) buildSemiJoin(outerPlan, innerPlan LogicalPlan, onCondition []expression.Expression, asScalar bool, not bool) *LogicalJoin {
	joinPlan := LogicalJoin{}.init(b.allocator, b.ctx)
	for i, expr := range onCondition {
		onCondition[i] = expr.Decorrelate(outerPlan.Schema())
	}
	joinPlan.SetChildren(outerPlan, innerPlan)
	outerPlan.SetParents(joinPlan)
	innerPlan.SetParents(joinPlan)
	joinPlan.attachOnConds(onCondition)
	if asScalar {
		newSchema := outerPlan.Schema().Clone()
		newSchema.Append(&expression.Column{
			FromID:      joinPlan.id,
			ColName:     model.NewCIStr(fmt.Sprintf("%s_aux_0", joinPlan.id)),
			RetType:     types.NewFieldType(mysql.TypeTiny),
			IsAggOrSubq: true,
		})
		joinPlan.SetSchema(newSchema)
		joinPlan.JoinType = LeftOuterSemiJoin
	} else {
		joinPlan.SetSchema(outerPlan.Schema().Clone())
		joinPlan.JoinType = SemiJoin
	}
	joinPlan.anti = not
	return joinPlan
}

func (b *planBuilder) buildUpdate(update *ast.UpdateStmt) LogicalPlan {
	b.inUpdateStmt = true
	sel := &ast.SelectStmt{Fields: &ast.FieldList{}, From: update.TableRefs, Where: update.Where, OrderBy: update.Order, Limit: update.Limit}
	p := b.buildResultSetNode(sel.From.TableRefs)
	if b.err != nil {
		return nil
	}

	var tableList []*ast.TableName
	tableList = extractTableList(sel.From.TableRefs, tableList)
	for _, t := range tableList {
		dbName := t.Schema.L
		if dbName == "" {
			dbName = b.ctx.GetSessionVars().CurrentDB
		}
		b.visitInfo = appendVisitInfo(b.visitInfo, mysql.UpdatePriv, dbName, t.Name.L, "")
	}

	if sel.Where != nil {
		p = b.buildSelection(p, sel.Where, nil)
		if b.err != nil {
			return nil
		}
	}
	if sel.OrderBy != nil {
		p = b.buildSort(p, sel.OrderBy.Items, nil)
		if b.err != nil {
			return nil
		}
	}
	if sel.Limit != nil {
		p = b.buildLimit(p, sel.Limit)
		if b.err != nil {
			return nil
		}
	}
	orderedList, np := b.buildUpdateLists(tableList, update.List, p)
	if b.err != nil {
		return nil
	}
	p = np
	updt := Update{OrderedList: orderedList, NormalAssignLength: len(update.List)}.init(b.allocator, b.ctx)
	addChild(updt, p)
	updt.SetSchema(p.Schema())
	return updt
}

func (b *planBuilder) buildUpdateLists(tableList []*ast.TableName, list []*ast.Assignment, p LogicalPlan) ([]*expression.Assignment, LogicalPlan) {
	modifyColumns := make(map[string]struct{}, p.Schema().Len()) // Which columns are in set list.
	for _, assign := range list {
		col, _, err := p.findColumn(assign.Column)
		if err != nil {
			b.err = errors.Trace(err)
			return nil, nil
		}
		columnFullName := fmt.Sprintf("%s.%s.%s", col.DBName.L, col.TblName.L, col.ColName)
		modifyColumns[columnFullName] = struct{}{}
	}
	// If columnes in set list contains generated columns, raise error.
	// And, fill virtualAssignments here; that's for generated columns.
	virtualAssignments := make([]*ast.Assignment, 0)
	for _, tn := range tableList {
		tableInfo := tn.TableInfo
<<<<<<< HEAD
		table, _ := b.is.TableByID(tableInfo.ID)
		for i, colInfo := range tableInfo.Columns {
=======
		for _, colInfo := range tableInfo.Columns {
>>>>>>> b5e6c029
			if len(colInfo.GeneratedExprString) == 0 {
				continue
			}
			columnFullName := fmt.Sprintf("%s.%s.%s", tn.Schema.L, tn.Name.L, colInfo.Name.L)
			if _, ok := modifyColumns[columnFullName]; ok {
				b.err = ErrBadGeneratedColumn.GenByArgs(colInfo.Name.O, tableInfo.Name.O)
				return nil, nil
			}
			if colInfo.GeneratedStored || tableInfo.ColumnIsInIndex(colInfo) {
				virtualAssignments = append(virtualAssignments, &ast.Assignment{
					Column: &ast.ColumnName{
						Schema: tn.Schema,
						Table:  tn.Name,
						Name:   colInfo.Name,
					},
					Expr: table.Cols()[i].GeneratedExpr,
				})
			}
		}
	}

	newList := make([]*expression.Assignment, 0, p.Schema().Len())
	for i, assign := range append(list, virtualAssignments...) {
		col, _, err := p.findColumn(assign.Column)
		if err != nil {
			b.err = errors.Trace(err)
			return nil, nil
		}
		var newExpr expression.Expression
		var np LogicalPlan
		if i < len(list) {
			newExpr, np, err = b.rewrite(assign.Expr, p, nil, false)
		} else {
			// rewrite with generation expression
			rewritePreprocess := func(expr ast.Node) ast.Node {
				switch x := expr.(type) {
				case *ast.ColumnName:
					return &ast.ColumnName{
						Schema: assign.Column.Schema,
						Table:  assign.Column.Table,
						Name:   x.Name,
					}
				}
				return expr
			}
			newExpr, np, err = b.rewriteWithPreprocess(assign.Expr, p, nil, false, rewritePreprocess)
		}
		if err != nil {
			b.err = errors.Trace(err)
			return nil, nil
		}
		p = np
		newList = append(newList, &expression.Assignment{Col: col.Clone().(*expression.Column), Expr: newExpr})
	}

	newList := make([]*expression.Assignment, 0, p.Schema().Len())
	for _, assign := range list {
		col, _, err := p.findColumn(assign.Column)
		if err != nil {
			b.err = errors.Trace(err)
			return nil, nil
		}
		var newExpr expression.Expression
		var np LogicalPlan
		newExpr, np, err = b.rewrite(assign.Expr, p, nil, false)
		if err != nil {
			b.err = errors.Trace(err)
			return nil, nil
		}
		p = np
		newList = append(newList, &expression.Assignment{Col: col.Clone().(*expression.Column), Expr: newExpr})
	}
	return newList, p
}

func (b *planBuilder) buildDelete(delete *ast.DeleteStmt) LogicalPlan {
	sel := &ast.SelectStmt{Fields: &ast.FieldList{}, From: delete.TableRefs, Where: delete.Where, OrderBy: delete.Order, Limit: delete.Limit}
	p := b.buildResultSetNode(sel.From.TableRefs)
	if b.err != nil {
		return nil
	}

	if sel.Where != nil {
		p = b.buildSelection(p, sel.Where, nil)
		if b.err != nil {
			return nil
		}
	}
	if sel.OrderBy != nil {
		p = b.buildSort(p, sel.OrderBy.Items, nil)
		if b.err != nil {
			return nil
		}
	}
	if sel.Limit != nil {
		p = b.buildLimit(p, sel.Limit)
		if b.err != nil {
			return nil
		}
	}

	var tables []*ast.TableName
	if delete.Tables != nil {
		tables = delete.Tables.Tables
	}

	del := Delete{
		Tables:       tables,
		IsMultiTable: delete.IsMultiTable,
	}.init(b.allocator, b.ctx)
	addChild(del, p)
	del.SetSchema(expression.NewSchema())

	// Collect visitInfo.
	if delete.Tables != nil {
		// Delete a, b from a, b, c, d... add a and b.
		for _, table := range delete.Tables.Tables {
			b.visitInfo = appendVisitInfo(b.visitInfo, mysql.DeletePriv, table.Schema.L, table.TableInfo.Name.L, "")
		}
	} else {
		// Delete from a, b, c, d.
		var tableList []*ast.TableName
		tableList = extractTableList(delete.TableRefs.TableRefs, tableList)
		for _, v := range tableList {
			dbName := v.Schema.L
			if dbName == "" {
				dbName = b.ctx.GetSessionVars().CurrentDB
			}
			b.visitInfo = appendVisitInfo(b.visitInfo, mysql.DeletePriv, dbName, v.Name.L, "")
		}
	}

	return del
}

func extractTableList(node ast.ResultSetNode, input []*ast.TableName) []*ast.TableName {
	switch x := node.(type) {
	case *ast.Join:
		input = extractTableList(x.Left, input)
		input = extractTableList(x.Right, input)
	case *ast.TableSource:
		if s, ok := x.Source.(*ast.TableName); ok {
			input = append(input, s)
		}
	}
	return input
}

func appendVisitInfo(vi []visitInfo, priv mysql.PrivilegeType, db, tbl, col string) []visitInfo {
	return append(vi, visitInfo{
		privilege: priv,
		db:        db,
		table:     tbl,
		column:    col,
	})
}<|MERGE_RESOLUTION|>--- conflicted
+++ resolved
@@ -1314,12 +1314,8 @@
 	virtualAssignments := make([]*ast.Assignment, 0)
 	for _, tn := range tableList {
 		tableInfo := tn.TableInfo
-<<<<<<< HEAD
 		table, _ := b.is.TableByID(tableInfo.ID)
 		for i, colInfo := range tableInfo.Columns {
-=======
-		for _, colInfo := range tableInfo.Columns {
->>>>>>> b5e6c029
 			if len(colInfo.GeneratedExprString) == 0 {
 				continue
 			}
