--- conflicted
+++ resolved
@@ -430,20 +430,7 @@
 	ctx       context.Context
 	schema    *expression.Schema
 	// This is the column that represent the handle, we can use handleCol.Index to know its position.
-<<<<<<< HEAD
-	handleCol *expression.Column
-
-	// result returns one or more distsql.PartialResult.
-	result    distsql.SelectResult
-	newResult distsql.NewSelectResult
-
-	taskChan chan *lookupTableTask
-	tasksErr error
-	taskCurr *lookupTableTask
-
-=======
 	handleCol    *expression.Column
->>>>>>> 20a928e0
 	tableRequest *tipb.DAGRequest
 	// columns are only required by union scan.
 	columns  []*model.ColumnInfo
@@ -584,27 +571,6 @@
 	if err != nil {
 		return errors.Trace(err)
 	}
-<<<<<<< HEAD
-	if e.ctx.GetClient().IsRequestTypeSupported(kv.ReqTypeDAG, kv.ReqSubTypeHandle) {
-		e.newResult, err = distsql.NewSelectDAG(e.ctx, e.ctx.GoCtx(), e.dagPB, kvRanges, e.keepOrder, e.desc, getIsolationLevel(e.ctx.GetSessionVars()), e.priority, 1)
-		if err != nil {
-			return errors.Trace(err)
-		}
-		e.newResult.Fetch(e.ctx.GoCtx())
-	} else {
-		e.result, err = distsql.SelectDAG(e.ctx.GetClient(), e.ctx.GoCtx(), e.dagPB, kvRanges, e.ctx.GetSessionVars().DistSQLScanConcurrency, e.keepOrder, e.desc, getIsolationLevel(e.ctx.GetSessionVars()), e.priority)
-		if err != nil {
-			return errors.Trace(err)
-		}
-		e.result.Fetch(e.ctx.GoCtx())
-	}
-
-	// Use a background goroutine to fetch index and put the result in e.taskChan.
-	// e.taskChan serves as a pipeline, so fetching index and getting table data can
-	// run concurrently.
-	e.taskChan = make(chan *lookupTableTask, atomic.LoadInt32(&LookupTableTaskChannelSize))
-	go e.fetchHandlesAndStartWorkers()
-=======
 	return e.open(kvRanges)
 }
 
@@ -621,7 +587,6 @@
 		return errors.Trace(err)
 	}
 	e.startTableWorker(workCh, e.finished)
->>>>>>> 20a928e0
 	return nil
 }
 
@@ -639,26 +604,7 @@
 	if err != nil {
 		return errors.Trace(err)
 	}
-<<<<<<< HEAD
-	if e.ctx.GetClient().IsRequestTypeSupported(kv.ReqTypeDAG, kv.ReqSubTypeHandle) {
-		e.newResult, err = distsql.NewSelectDAG(e.ctx, e.ctx.GoCtx(), e.dagPB, kvRanges, e.keepOrder, e.desc, getIsolationLevel(e.ctx.GetSessionVars()), e.priority, 1)
-		if err != nil {
-			return errors.Trace(err)
-		}
-		e.newResult.Fetch(goCtx)
-	} else {
-		e.result, err = distsql.SelectDAG(e.ctx.GetClient(), e.ctx.GoCtx(), e.dagPB, kvRanges, e.ctx.GetSessionVars().DistSQLScanConcurrency, e.keepOrder, e.desc, getIsolationLevel(e.ctx.GetSessionVars()), e.priority)
-		if err != nil {
-			return errors.Trace(err)
-		}
-		e.result.Fetch(goCtx)
-	}
-	e.taskChan = make(chan *lookupTableTask, atomic.LoadInt32(&LookupTableTaskChannelSize))
-	go e.fetchHandlesAndStartWorkers()
-	return nil
-=======
 	return e.open(kvRanges)
->>>>>>> 20a928e0
 }
 
 // executeTask executes the table look up tasks. We will construct a table reader and send request by handles.
@@ -716,77 +662,6 @@
 	}
 }
 
-<<<<<<< HEAD
-func (e *IndexLookUpExecutor) pickAndExecTask(workCh <-chan *lookupTableTask, txnCtx goctx.Context) {
-	childCtx, cancel := goctx.WithCancel(txnCtx)
-	defer cancel()
-	for {
-		select {
-		case task := <-workCh:
-			if task == nil {
-				return
-			}
-			e.executeTask(task, childCtx)
-		case <-childCtx.Done():
-			return
-		case <-e.finished:
-			return
-		}
-	}
-}
-
-// fetchHandlesAndStartWorkers fetches a batch of handles from index data and builds the index lookup tasks.
-// We initialize some workers to execute this tasks concurrently and put the task to taskCh by order.
-func (e *IndexLookUpExecutor) fetchHandlesAndStartWorkers() {
-	// The tasks in workCh will be consumed by workers. When all workers are busy, we should stop to push tasks to channel.
-	// So its length is one.
-	workCh := make(chan *lookupTableTask, 1)
-	defer func() {
-		close(workCh)
-		close(e.taskChan)
-	}()
-
-	lookupConcurrencyLimit := e.ctx.GetSessionVars().IndexLookupConcurrency
-	txnCtx := e.ctx.GoCtx()
-	for i := 0; i < lookupConcurrencyLimit; i++ {
-		go e.pickAndExecTask(workCh, txnCtx)
-	}
-
-	for {
-		var (
-			handles []int64
-			finish  bool
-			err     error
-		)
-		if e.ctx.GetClient().IsRequestTypeSupported(kv.ReqTypeDAG, kv.ReqSubTypeHandle) {
-			handles, finish, err = extractHandlesFromNewIndexResult(e.newResult)
-			if err != nil || finish {
-				e.tasksErr = errors.Trace(err)
-				return
-			}
-		} else {
-			handles, finish, err = extractHandlesFromIndexResult(e.result)
-			if err != nil || finish {
-				e.tasksErr = errors.Trace(err)
-				return
-			}
-		}
-		tasks := e.buildTableTasks(handles)
-		for _, task := range tasks {
-			select {
-			case <-txnCtx.Done():
-				return
-			case <-e.finished:
-				return
-			case workCh <- task:
-			}
-			e.taskChan <- task
-		}
-	}
-}
-
-=======
->>>>>>> 20a928e0
 func (e *IndexLookUpExecutor) buildTableTasks(handles []int64) []*lookupTableTask {
 	// Build tasks with increasing batch size.
 	var taskSizes []int
@@ -835,24 +710,7 @@
 		e.waitTableWorker()
 		e.finished = nil
 	}
-<<<<<<< HEAD
-	close(e.finished)
-	// Consume the task channel in case channel is full.
-	for range e.taskChan {
-	}
-	e.taskChan = nil
-	var err error
-	if e.ctx.GetClient().IsRequestTypeSupported(kv.ReqTypeDAG, kv.ReqSubTypeHandle) {
-		err = e.newResult.Close()
-		e.newResult = nil
-	} else {
-		err = e.result.Close()
-		e.result = nil
-	}
-	return errors.Trace(err)
-=======
 	return nil
->>>>>>> 20a928e0
 }
 
 // Next implements Exec Next interface.
